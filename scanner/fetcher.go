// Copyright 2018 Google Inc. All Rights Reserved.
//
// Licensed under the Apache License, Version 2.0 (the "License");
// you may not use this file except in compliance with the License.
// You may obtain a copy of the License at
//
//     http://www.apache.org/licenses/LICENSE-2.0
//
// Unless required by applicable law or agreed to in writing, software
// distributed under the License is distributed on an "AS IS" BASIS,
// WITHOUT WARRANTIES OR CONDITIONS OF ANY KIND, either express or implied.
// See the License for the specific language governing permissions and
// limitations under the License.

package scanner

import (
	"context"
<<<<<<< HEAD
	"errors"
	"fmt"
	"log"
=======
>>>>>>> d76a1408
	"sync"
	"time"

	"github.com/golang/glog"
	ct "github.com/google/certificate-transparency-go"
	"github.com/google/certificate-transparency-go/client"
	"github.com/google/trillian/client/backoff"
)

// FetcherOptions holds configuration options for the Fetcher.
type FetcherOptions struct {
	// Number of entries to request in one batch from the Log.
	BatchSize int

	// Number of concurrent fetcher workers to run.
	ParallelFetch int

	// [StartIndex, EndIndex) is a log entry range to fetch. If EndIndex == 0,
	// then it gets reassigned to sth.TreeSize.
	StartIndex int64
	EndIndex   int64
<<<<<<< HEAD

	// Continuous determines whether Fetcher should run indefinitely after
	// reaching EndIndex.
	Continuous bool

	// Don't print any status messages to default logger.
	Quiet bool
=======
>>>>>>> d76a1408
}

// DefaultFetcherOptions returns new FetcherOptions with sensible defaults.
func DefaultFetcherOptions() *FetcherOptions {
	return &FetcherOptions{
		BatchSize:     1000,
		ParallelFetch: 1,
		StartIndex:    0,
		EndIndex:      0,
<<<<<<< HEAD
		Continuous:    false,
		Quiet:         false,
=======
>>>>>>> d76a1408
	}
}

// Fetcher is a tool that fetches entries from a CT Log.
type Fetcher struct {
	// Client used to talk to the CT log instance.
	client *client.LogClient
	// Configuration options for this Fetcher instance.
	opts *FetcherOptions

	// Current STH of the Log this Fetcher sends queries to.
	sth *ct.SignedTreeHead
<<<<<<< HEAD
	// The STH retrieval backoff state. Used only in Continuous fetch mode.
	sthBackoff *backoff.Backoff

	// TODO(pavelkalinnikov): Consider log.Logger instead.
	Log func(msg string)
=======
>>>>>>> d76a1408
}

// EntryBatch represents a contiguous range of entries of the Log.
type EntryBatch struct {
	Start   int64          // LeafIndex of the first entry in the range.
	Entries []ct.LeafEntry // Entries of the range.
}

// fetchRange represents a range of certs to fetch from a CT log.
type fetchRange struct {
	start int64 // inclusive
	end   int64 // inclusive
}

// NewFetcher creates a Fetcher instance using client to talk to the log,
// taking configuration options from opts.
func NewFetcher(client *client.LogClient, opts *FetcherOptions) *Fetcher {
	return &Fetcher{client: client, opts: opts}
}

// Prepare caches the latest Log's STH if not present and returns it. It also
// adjusts the entry range to fit the size of the tree.
func (f *Fetcher) Prepare(ctx context.Context) (*ct.SignedTreeHead, error) {
	if f.sth != nil {
		return f.sth, nil
	}

	sth, err := f.client.GetSTH(ctx)
	if err != nil {
		glog.Errorf("GetSTH() failed: %v", err)
		return nil, err
	}
	glog.Infof("Got STH with %d certs", sth.TreeSize)

	if size := int64(sth.TreeSize); f.opts.EndIndex == 0 || f.opts.EndIndex > size {
		glog.Warningf("Reset EndIndex from %d to %d", f.opts.EndIndex, size)
		f.opts.EndIndex = size
	}
	f.sth = sth
	return sth, nil
}

// Run performs fetching of the Log. Blocks until scanning is complete or
// context is cancelled. For each successfully fetched batch, runs the fn
// callback.
func (f *Fetcher) Run(ctx context.Context, fn func(EntryBatch)) error {
<<<<<<< HEAD
	f.Log("Starting up Fetcher...\n")
	if _, err := f.Prepare(ctx); err != nil {
		return err
=======
	glog.V(1).Info("Starting up Fetcher...")

	if f.sth == nil {
		if _, err := f.Prepare(ctx); err != nil {
			return err
		}
>>>>>>> d76a1408
	}

	ranges := f.genRanges(ctx)

	// Run fetcher workers.
	var wg sync.WaitGroup
	for w, cnt := 0, f.opts.ParallelFetch; w < cnt; w++ {
		wg.Add(1)
		go func(idx int) {
			defer wg.Done()
			glog.V(1).Infof("Starting up Fetcher worker %d...", idx)
			f.runWorker(ctx, ranges, fn)
			glog.V(1).Infof("Fetcher worker %d finished", idx)
		}(w)
	}
	wg.Wait()

	glog.V(1).Info("Fetcher terminated")
	return nil
}

// genRanges returns a channel of ranges to fetch, and starts a goroutine that
// sends things down this channel. The goroutine terminates when all ranges
// have been generated, or if context is cancelled.
func (f *Fetcher) genRanges(ctx context.Context) <-chan fetchRange {
	batch := int64(f.opts.BatchSize)
	ranges := make(chan fetchRange)

	go func() {
		defer close(ranges)
		start, end := f.opts.StartIndex, f.opts.EndIndex

		for start < end {
			batchEnd := start + min(end-start, batch)
			next := fetchRange{start, batchEnd - 1}
			select {
			case <-ctx.Done():
				glog.Warningf("Cancelling genRanges: %v", ctx.Err())
				return
			case ranges <- next:
			}
			start = batchEnd

			if start == end && f.opts.Continuous {
				if err := f.updateSTH(ctx); err != nil {
					f.Log(fmt.Sprintf("STH update cancelled: %v", err))
					return
				}
				end = f.opts.EndIndex
			}
		}
	}()

	return ranges
}

// updateSTH waits until a bigger STH is discovered, and updates the Fetcher
// accordingly. It is optimized for both bulk-load (new STH is way bigger then
// the last one) and keep-up (STH grows slowly) modes of operation. Waits for
// some time until the STH grows enough to request a full batch, but falls back
// to *any* STH bigger than the old one if it takes too long.
// Returns error only if the context is cancelled.
func (f *Fetcher) updateSTH(ctx context.Context) error {
	// TODO(pavelkalinnikov): Make these parameters tunable.
	const quickDur = 30 * time.Second
	if f.sthBackoff == nil {
		f.sthBackoff = &backoff.Backoff{
			Min:    500 * time.Millisecond,
			Max:    20 * time.Second,
			Factor: 2,
			Jitter: true,
		}
	}

	lastSize := uint64(f.opts.EndIndex)
	targetSize := lastSize + uint64(f.opts.BatchSize)
	quickDeadline := time.Now().Add(quickDur)

	return f.sthBackoff.Retry(ctx, func() error {
		sth, err := f.client.GetSTH(ctx)
		if err != nil {
			return err
		}
		f.Log(fmt.Sprintf("Got STH with %d certs", sth.TreeSize))

		quick := time.Now().Before(quickDeadline)
		if sth.TreeSize <= lastSize || quick && sth.TreeSize < targetSize {
			return errors.New("waiting for bigger STH")
		}

		if quick {
			f.sthBackoff.Reset() // Growth is presumably fast, set next pause to Min.
		}
		f.sth = sth
		f.opts.EndIndex = int64(sth.TreeSize)
		return nil
	})
}

// runWorker is a worker function for handling fetcher ranges.
// Accepts cert ranges to fetch over the ranges channel, and if the fetch is
// successful sends the corresponding EntryBatch through the fn callback. Will
// retry failed attempts to retrieve ranges until the context is cancelled.
func (f *Fetcher) runWorker(ctx context.Context, ranges <-chan fetchRange, fn func(EntryBatch)) {
	for r := range ranges {
		// Logs MAY return fewer than the number of leaves requested. Only complete
		// if we actually got all the leaves we were expecting.
		for r.start <= r.end {
			// Fetcher.Run() can be cancelled while we are looping over this job.
			if err := ctx.Err(); err != nil {
				glog.Warningf("Worker context closed: %v", err)
				return
			}
			resp, err := f.client.GetRawEntries(ctx, r.start, r.end)
			if err != nil {
				glog.Errorf("GetRawEntries() failed: %v", err)
				// TODO(pavelkalinnikov): Introduce backoff policy and pause here.
				continue
			}
			fn(EntryBatch{Start: r.start, Entries: resp.Entries})
			r.start += int64(len(resp.Entries))
		}
	}
}

func min(a, b int64) int64 {
	if a < b {
		return a
	}
	return b
}<|MERGE_RESOLUTION|>--- conflicted
+++ resolved
@@ -16,12 +16,7 @@
 
 import (
 	"context"
-<<<<<<< HEAD
 	"errors"
-	"fmt"
-	"log"
-=======
->>>>>>> d76a1408
 	"sync"
 	"time"
 
@@ -43,16 +38,10 @@
 	// then it gets reassigned to sth.TreeSize.
 	StartIndex int64
 	EndIndex   int64
-<<<<<<< HEAD
 
 	// Continuous determines whether Fetcher should run indefinitely after
 	// reaching EndIndex.
 	Continuous bool
-
-	// Don't print any status messages to default logger.
-	Quiet bool
-=======
->>>>>>> d76a1408
 }
 
 // DefaultFetcherOptions returns new FetcherOptions with sensible defaults.
@@ -62,11 +51,7 @@
 		ParallelFetch: 1,
 		StartIndex:    0,
 		EndIndex:      0,
-<<<<<<< HEAD
 		Continuous:    false,
-		Quiet:         false,
-=======
->>>>>>> d76a1408
 	}
 }
 
@@ -79,14 +64,8 @@
 
 	// Current STH of the Log this Fetcher sends queries to.
 	sth *ct.SignedTreeHead
-<<<<<<< HEAD
 	// The STH retrieval backoff state. Used only in Continuous fetch mode.
 	sthBackoff *backoff.Backoff
-
-	// TODO(pavelkalinnikov): Consider log.Logger instead.
-	Log func(msg string)
-=======
->>>>>>> d76a1408
 }
 
 // EntryBatch represents a contiguous range of entries of the Log.
@@ -133,18 +112,9 @@
 // context is cancelled. For each successfully fetched batch, runs the fn
 // callback.
 func (f *Fetcher) Run(ctx context.Context, fn func(EntryBatch)) error {
-<<<<<<< HEAD
-	f.Log("Starting up Fetcher...\n")
+	glog.V(1).Info("Starting up Fetcher...")
 	if _, err := f.Prepare(ctx); err != nil {
 		return err
-=======
-	glog.V(1).Info("Starting up Fetcher...")
-
-	if f.sth == nil {
-		if _, err := f.Prepare(ctx); err != nil {
-			return err
-		}
->>>>>>> d76a1408
 	}
 
 	ranges := f.genRanges(ctx)
@@ -190,7 +160,7 @@
 
 			if start == end && f.opts.Continuous {
 				if err := f.updateSTH(ctx); err != nil {
-					f.Log(fmt.Sprintf("STH update cancelled: %v", err))
+					glog.Warningf("STH update cancelled: %v", err)
 					return
 				}
 				end = f.opts.EndIndex
@@ -228,7 +198,7 @@
 		if err != nil {
 			return err
 		}
-		f.Log(fmt.Sprintf("Got STH with %d certs", sth.TreeSize))
+		glog.V(2).Infof("Got STH with %d certs", sth.TreeSize)
 
 		quick := time.Now().Before(quickDeadline)
 		if sth.TreeSize <= lastSize || quick && sth.TreeSize < targetSize {
