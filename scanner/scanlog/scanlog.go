// Copyright 2014 Google Inc. All Rights Reserved.
//
// Licensed under the Apache License, Version 2.0 (the "License");
// you may not use this file except in compliance with the License.
// You may obtain a copy of the License at
//
//     http://www.apache.org/licenses/LICENSE-2.0
//
// Unless required by applicable law or agreed to in writing, software
// distributed under the License is distributed on an "AS IS" BASIS,
// WITHOUT WARRANTIES OR CONDITIONS OF ANY KIND, either express or implied.
// See the License for the specific language governing permissions and
// limitations under the License.

package main

import (
	"context"
	"encoding/base64"
	"flag"
	"fmt"
	"io/ioutil"
	"log"
	"math/big"
	"net/http"
	"path"
	"regexp"
	"time"

	ct "github.com/google/certificate-transparency-go"
	"github.com/google/certificate-transparency-go/client"
	"github.com/google/certificate-transparency-go/jsonclient"
	"github.com/google/certificate-transparency-go/scanner"
)

const (
	// matchesNothingRegex is a regex which cannot match any input.
	matchesNothingRegex = "a^"
)

<<<<<<< HEAD
var logURI = flag.String("log_uri", "http://ct.googleapis.com/aviator", "CT log base URI")
var matchSubjectRegex = flag.String("match_subject_regex", ".*", "Regex to match CN/SAN")
var matchIssuerRegex = flag.String("match_issuer_regex", "", "Regex to match in issuer CN")
var precertsOnly = flag.Bool("precerts_only", false, "Only match precerts")
var serialNumber = flag.String("serial_number", "", "Serial number of certificate of interest")
var parseErrors = flag.Bool("parse_errors", false, "Only match certificates with parse errors")
var nfParseErrors = flag.Bool("non_fatal_errors", false, "Treat non-fatal parse errors as also matching (with --parse_errors)")
var validateErrors = flag.Bool("validate_errors", false, "Only match certificates with validation errors")
var batchSize = flag.Int("batch_size", 1000, "Max number of entries to request at per call to get-entries")
var numWorkers = flag.Int("num_workers", 2, "Number of concurrent matchers")
var parallelFetch = flag.Int("parallel_fetch", 2, "Number of concurrent GetEntries fetches")
var startIndex = flag.Int64("start_index", 0, "Log index to start scanning at")
var endIndex = flag.Int64("end_index", 0, "Log index to end scanning at (non-inclusive, 0 - end of Log)")
var quiet = flag.Bool("quiet", false, "Don't print out extra logging messages, only matches.")
var printChains = flag.Bool("print_chains", false, "If true prints the whole chain rather than a summary")
var dumpDir = flag.String("dump_dir", "", "Directory to store matched certificates in")
=======
var (
	logURI = flag.String("log_uri", "http://ct.googleapis.com/aviator", "CT log base URI")

	matchSubjectRegex = flag.String("match_subject_regex", ".*", "Regex to match CN/SAN")
	matchIssuerRegex  = flag.String("match_issuer_regex", "", "Regex to match in issuer CN")
	precertsOnly      = flag.Bool("precerts_only", false, "Only match precerts")
	serialNumber      = flag.String("serial_number", "", "Serial number of certificate of interest")

	parseErrors    = flag.Bool("parse_errors", false, "Only match certificates with parse errors")
	nfParseErrors  = flag.Bool("non_fatal_errors", false, "Treat non-fatal parse errors as also matching (with --parse_errors)")
	validateErrors = flag.Bool("validate_errors", false, "Only match certificates with validation errors")

	batchSize     = flag.Int("batch_size", 1000, "Max number of entries to request at per call to get-entries")
	numWorkers    = flag.Int("num_workers", 2, "Number of concurrent matchers")
	parallelFetch = flag.Int("parallel_fetch", 2, "Number of concurrent GetEntries fetches")
	startIndex    = flag.Int64("start_index", 0, "Log index to start scanning at")

	quiet       = flag.Bool("quiet", false, "Don't print out extra logging messages, only matches.")
	printChains = flag.Bool("print_chains", false, "If true prints the whole chain rather than a summary")
	dumpDir     = flag.String("dump_dir", "", "Directory to store matched certificates in")
)
>>>>>>> 219b0263

func dumpData(entry *ct.LogEntry) {
	if *dumpDir == "" {
		return
	}
	chainFrom := 0
	prefix := "unknown"
	if entry.Leaf.TimestampedEntry.EntryType == ct.X509LogEntryType {
		prefix = "cert"
		name := fmt.Sprintf("%s-%014d-leaf.der", prefix, entry.Index)
		filename := path.Join(*dumpDir, name)
		err := ioutil.WriteFile(filename, entry.Leaf.TimestampedEntry.X509Entry.Data, 0644)
		if err != nil {
			log.Printf("Failed to dump data for %s at index %d: %v", prefix, entry.Index, err)
		}
	} else if entry.Leaf.TimestampedEntry.EntryType == ct.PrecertLogEntryType {
		prefix = "pecert"
		// For a pre-certificate the TimestampedEntry only holds the TBSCertificate, but
		// the Chain data has the full pre-certificate as the first entry.
		name := fmt.Sprintf("%s-%014d-precert.der", prefix, entry.Index)
		filename := path.Join(*dumpDir, name)
		if len(entry.Chain) == 0 {
			log.Printf("Precert entry missing chain[0] at index %d", entry.Index)
			return
		}
		if err := ioutil.WriteFile(filename, entry.Chain[0].Data, 0644); err != nil {
			log.Printf("Failed to dump data for %s at index %d: %v", prefix, entry.Index, err)
		}
		chainFrom = 1
	} else {
		log.Printf("Unknown log entry type %d", entry.Leaf.TimestampedEntry.EntryType)
	}
	for ii := chainFrom; ii < len(entry.Chain); ii++ {
		name := fmt.Sprintf("%s-%014d-%02d.der", prefix, entry.Index, ii)
		filename := path.Join(*dumpDir, name)
		err := ioutil.WriteFile(filename, entry.Chain[ii].Data, 0644)
		if err != nil {
			log.Printf("Failed to dump data for CA at index %d: %v", entry.Index, err)
		}
	}
}

// Prints out a short bit of info about |cert|, found at |index| in the
// specified log
func logCertInfo(entry *ct.LogEntry) {
	if entry.X509Cert != nil {
		log.Printf("Process cert at index %d: CN: '%s'", entry.Index, entry.X509Cert.Subject.CommonName)
		dumpData(entry)
	} else {
		log.Printf("Process cert at index %d: <unparsed>", entry.Index)
	}
}

// Prints out a short bit of info about |precert|, found at |index| in the
// specified log
func logPrecertInfo(entry *ct.LogEntry) {
	if entry.Precert != nil {
		log.Printf("Process precert at index %d: CN: '%s' Issuer: %s", entry.Index,
			entry.Precert.TBSCertificate.Subject.CommonName, entry.Precert.TBSCertificate.Issuer.CommonName)
		dumpData(entry)
	} else {
		log.Printf("Process precert at index %d: <unparsed>", entry.Index)
	}
}

func chainToString(certs []ct.ASN1Cert) string {
	var output []byte

	for _, cert := range certs {
		output = append(output, cert.Data...)
	}

	return base64.StdEncoding.EncodeToString(output)
}

func logFullChain(entry *ct.LogEntry) {
	log.Printf("Index %d: Chain: %s", entry.Index, chainToString(entry.Chain))
}

func createRegexes(regexValue string) (*regexp.Regexp, *regexp.Regexp) {
	// Make a regex matcher
	var certRegex *regexp.Regexp
	precertRegex := regexp.MustCompile(regexValue)
	switch *precertsOnly {
	case true:
		certRegex = regexp.MustCompile(matchesNothingRegex)
	case false:
		certRegex = precertRegex
	}

	return certRegex, precertRegex
}

func createMatcherFromFlags(logClient *client.LogClient) (interface{}, error) {
	if *parseErrors {
		return scanner.CertParseFailMatcher{MatchNonFatalErrs: *nfParseErrors}, nil
	}
	if *validateErrors {
		matcher := scanner.CertVerifyFailMatcher{}
		matcher.PopulateRoots(context.TODO(), logClient)
		return matcher, nil
	}
	if *matchIssuerRegex != "" {
		certRegex, precertRegex := createRegexes(*matchIssuerRegex)
		return scanner.MatchIssuerRegex{
			CertificateIssuerRegex:    certRegex,
			PrecertificateIssuerRegex: precertRegex}, nil
	}
	if *serialNumber != "" {
		log.Printf("Using SerialNumber matcher on %s", *serialNumber)
		var sn big.Int
		_, success := sn.SetString(*serialNumber, 0)
		if !success {
			return nil, fmt.Errorf("Invalid serialNumber %s", *serialNumber)
		}
		return scanner.MatchSerialNumber{SerialNumber: sn}, nil
	}
	certRegex, precertRegex := createRegexes(*matchSubjectRegex)
	return scanner.MatchSubjectRegex{
		CertificateSubjectRegex:    certRegex,
		PrecertificateSubjectRegex: precertRegex}, nil
}

func main() {
	flag.Parse()
	logClient, err := client.New(*logURI, &http.Client{
		Timeout: 10 * time.Second,
		Transport: &http.Transport{
			TLSHandshakeTimeout:   30 * time.Second,
			ResponseHeaderTimeout: 30 * time.Second,
			MaxIdleConnsPerHost:   10,
			DisableKeepAlives:     false,
			MaxIdleConns:          100,
			IdleConnTimeout:       90 * time.Second,
			ExpectContinueTimeout: 1 * time.Second,
		},
	}, jsonclient.Options{})
	if err != nil {
		log.Fatal(err)
	}
	matcher, err := createMatcherFromFlags(logClient)
	if err != nil {
		log.Fatal(err)
	}

	opts := scanner.ScannerOptions{
		Matcher:       matcher,
		BatchSize:     *batchSize,
		NumWorkers:    *numWorkers,
		ParallelFetch: *parallelFetch,
		StartIndex:    *startIndex,
		EndIndex:      *endIndex,
		Quiet:         *quiet,
	}
	scanner := scanner.NewScanner(logClient, opts)

	ctx := context.Background()
	if *printChains {
		scanner.Scan(ctx, logFullChain, logFullChain)
	} else {
		scanner.Scan(ctx, logCertInfo, logPrecertInfo)
	}
}<|MERGE_RESOLUTION|>--- conflicted
+++ resolved
@@ -38,24 +38,6 @@
 	matchesNothingRegex = "a^"
 )
 
-<<<<<<< HEAD
-var logURI = flag.String("log_uri", "http://ct.googleapis.com/aviator", "CT log base URI")
-var matchSubjectRegex = flag.String("match_subject_regex", ".*", "Regex to match CN/SAN")
-var matchIssuerRegex = flag.String("match_issuer_regex", "", "Regex to match in issuer CN")
-var precertsOnly = flag.Bool("precerts_only", false, "Only match precerts")
-var serialNumber = flag.String("serial_number", "", "Serial number of certificate of interest")
-var parseErrors = flag.Bool("parse_errors", false, "Only match certificates with parse errors")
-var nfParseErrors = flag.Bool("non_fatal_errors", false, "Treat non-fatal parse errors as also matching (with --parse_errors)")
-var validateErrors = flag.Bool("validate_errors", false, "Only match certificates with validation errors")
-var batchSize = flag.Int("batch_size", 1000, "Max number of entries to request at per call to get-entries")
-var numWorkers = flag.Int("num_workers", 2, "Number of concurrent matchers")
-var parallelFetch = flag.Int("parallel_fetch", 2, "Number of concurrent GetEntries fetches")
-var startIndex = flag.Int64("start_index", 0, "Log index to start scanning at")
-var endIndex = flag.Int64("end_index", 0, "Log index to end scanning at (non-inclusive, 0 - end of Log)")
-var quiet = flag.Bool("quiet", false, "Don't print out extra logging messages, only matches.")
-var printChains = flag.Bool("print_chains", false, "If true prints the whole chain rather than a summary")
-var dumpDir = flag.String("dump_dir", "", "Directory to store matched certificates in")
-=======
 var (
 	logURI = flag.String("log_uri", "http://ct.googleapis.com/aviator", "CT log base URI")
 
@@ -72,12 +54,12 @@
 	numWorkers    = flag.Int("num_workers", 2, "Number of concurrent matchers")
 	parallelFetch = flag.Int("parallel_fetch", 2, "Number of concurrent GetEntries fetches")
 	startIndex    = flag.Int64("start_index", 0, "Log index to start scanning at")
+	endIndex      = flag.Int64("end_index", 0, "Log index to end scanning at (non-inclusive, 0 - end of Log)")
 
 	quiet       = flag.Bool("quiet", false, "Don't print out extra logging messages, only matches.")
 	printChains = flag.Bool("print_chains", false, "If true prints the whole chain rather than a summary")
 	dumpDir     = flag.String("dump_dir", "", "Directory to store matched certificates in")
 )
->>>>>>> 219b0263
 
 func dumpData(entry *ct.LogEntry) {
 	if *dumpDir == "" {
