// Copyright 2014 Google Inc. All Rights Reserved.
//
// Licensed under the Apache License, Version 2.0 (the "License");
// you may not use this file except in compliance with the License.
// You may obtain a copy of the License at
//
//     http://www.apache.org/licenses/LICENSE-2.0
//
// Unless required by applicable law or agreed to in writing, software
// distributed under the License is distributed on an "AS IS" BASIS,
// WITHOUT WARRANTIES OR CONDITIONS OF ANY KIND, either express or implied.
// See the License for the specific language governing permissions and
// limitations under the License.

// Package scanner holds code for iterating through the contents of a CT log.
package scanner

import (
	"context"
	"fmt"
	"sync/atomic"
	"time"

	"github.com/golang/glog"
	ct "github.com/google/certificate-transparency-go"
	"github.com/google/certificate-transparency-go/client"
	"github.com/google/certificate-transparency-go/util/exepool"
	"github.com/google/certificate-transparency-go/x509"
)

// ScannerOptions holds configuration options for the Scanner.
type ScannerOptions struct { // nolint:golint
	FetcherOptions

	// Custom matcher for x509 Certificates, functor will be called for each
	// Certificate found during scanning. Should be a Matcher or LeafMatcher
	// implementation.
	Matcher interface{}

	// Match precerts only (Matcher still applies to precerts).
	PrecertOnly bool

	// Number of concurrent matchers to run.
	NumWorkers int

	// Number of fetched entries to buffer on their way to the callbacks.
	BufferSize int
}

// DefaultScannerOptions returns a new ScannerOptions with sensible defaults.
func DefaultScannerOptions() *ScannerOptions {
	return &ScannerOptions{
		FetcherOptions: *DefaultFetcherOptions(),
		Matcher:        &MatchAll{},
		PrecertOnly:    false,
		NumWorkers:     1,
	}
}

// Scanner is a tool to scan all the entries in a CT Log.
type Scanner struct {
	// Client used to talk to the CT log instance.
	client *client.LogClient
	// Configuration options for this Scanner instance.
	opts ScannerOptions

	// Execution Pools for fetching and matching Jobs.
	fp, mp *exepool.Pool

	// Counters of the number of certificates scanned and matched.
	certsProcessed int64
	certsMatched   int64

	// Counter of the number of precertificates encountered during the scan.
	precertsSeen int64

	unparsableEntries         int64
	entriesWithNonFatalErrors int64
}

// entryInfo represents information about a log entry.
type entryInfo struct {
	// The index of the entry containing the LeafInput in the log.
	index int64
	// The log entry returned by the log server.
	entry ct.LeafEntry
}

// Takes the error returned by either x509.ParseCertificate() or
// x509.ParseTBSCertificate() and determines if it's non-fatal or otherwise.
// In the case of non-fatal errors, the error will be logged,
// entriesWithNonFatalErrors will be incremented, and the return value will be
// false.
// Fatal errors will cause the function to return true.
// When err is nil, this method does nothing.
func (s *Scanner) isCertErrorFatal(err error, logEntry *ct.LogEntry, index int64) bool {
	if err == nil {
		// No error to handle.
		return false
	} else if !x509.IsFatal(err) {
		atomic.AddInt64(&s.entriesWithNonFatalErrors, 1)
		// We'll make a note, but continue.
		glog.V(1).Infof("Non-fatal error in %v at index %d: %v", logEntry.Leaf.TimestampedEntry.EntryType, index, err)
		return false
	}
	return true
}

// Processes the given entry in the specified log.
func (s *Scanner) processEntry(info entryInfo, foundCert func(*ct.RawLogEntry), foundPrecert func(*ct.RawLogEntry)) error {
	atomic.AddInt64(&s.certsProcessed, 1)

	switch matcher := s.opts.Matcher.(type) {
	case Matcher:
		return s.processMatcherEntry(matcher, info, foundCert, foundPrecert)
	case LeafMatcher:
		return s.processMatcherLeafEntry(matcher, info, foundCert, foundPrecert)
	default:
		return fmt.Errorf("Unexpected matcher type %T", matcher)
	}
}

func (s *Scanner) processMatcherEntry(matcher Matcher, info entryInfo, foundCert func(*ct.RawLogEntry), foundPrecert func(*ct.RawLogEntry)) error {
	rawLogEntry, err := ct.RawLogEntryFromLeaf(info.index, &info.entry)
	if err != nil {
		return fmt.Errorf("failed to build raw log entry %d: %v", info.index, err)
	}
	// Matcher instances need the parsed [pre-]certificate.
	logEntry, err := rawLogEntry.ToLogEntry()
	if s.isCertErrorFatal(err, logEntry, info.index) {
		return fmt.Errorf("failed to parse [pre-]certificate in MerkleTreeLeaf[%d]: %v", info.index, err)
	}

	switch {
	case logEntry.X509Cert != nil:
		if s.opts.PrecertOnly {
			// Only interested in precerts and this is an X.509 cert, early-out.
			return nil
		}
		if matcher.CertificateMatches(logEntry.X509Cert) {
			atomic.AddInt64(&s.certsMatched, 1)
			foundCert(rawLogEntry)
		}
	case logEntry.Precert != nil:
		if matcher.PrecertificateMatches(logEntry.Precert) {
			atomic.AddInt64(&s.certsMatched, 1)
			foundPrecert(rawLogEntry)
		}
		atomic.AddInt64(&s.precertsSeen, 1)
	default:
		return fmt.Errorf("saw unknown entry type: %v", logEntry.Leaf.TimestampedEntry.EntryType)
	}
	return nil
}

func (s *Scanner) processMatcherLeafEntry(matcher LeafMatcher, info entryInfo, foundCert func(*ct.RawLogEntry), foundPrecert func(*ct.RawLogEntry)) error {
	if !matcher.Matches(&info.entry) {
		return nil
	}

	rawLogEntry, err := ct.RawLogEntryFromLeaf(info.index, &info.entry)
	if rawLogEntry == nil {
		return fmt.Errorf("failed to build raw log entry %d: %v", info.index, err)
	}
	switch eType := rawLogEntry.Leaf.TimestampedEntry.EntryType; eType {
	case ct.X509LogEntryType:
		if s.opts.PrecertOnly {
			// Only interested in precerts and this is an X.509 cert, early-out.
			return nil
		}
		foundCert(rawLogEntry)
	case ct.PrecertLogEntryType:
		foundPrecert(rawLogEntry)
		atomic.AddInt64(&s.precertsSeen, 1)
	default:
		return fmt.Errorf("saw unknown entry type: %v", eType)
	}
	return nil
}

<<<<<<< HEAD
// runJob processes a single matching Job over the specified entry.
func (s *Scanner) runJob(e entryInfo, foundCert func(*ct.LogEntry), foundPrecert func(*ct.LogEntry)) {
	if err := s.processEntry(e, foundCert, foundPrecert); err != nil {
		atomic.AddInt64(&s.unparsableEntries, 1)
		glog.Errorf("Failed to parse entry at index %d: %s", e.index, err.Error())
=======
// Worker function to match certs.
// Accepts MatcherJobs over the entries channel, and processes them.
// Returns true over the done channel when the entries channel is closed.
func (s *Scanner) matcherJob(entries <-chan entryInfo, foundCert func(*ct.RawLogEntry), foundPrecert func(*ct.RawLogEntry)) {
	for e := range entries {
		if err := s.processEntry(e, foundCert, foundPrecert); err != nil {
			atomic.AddInt64(&s.unparsableEntries, 1)
			glog.Errorf("Failed to parse entry at index %d: %s", e.index, err.Error())
		}
>>>>>>> 6b2c7750
	}
}

// Pretty prints the passed in duration into a human readable string.
func humanTime(dur time.Duration) string {
	hours := int(dur / time.Hour)
	dur %= time.Hour
	minutes := int(dur / time.Minute)
	dur %= time.Minute
	seconds := int(dur / time.Second)
	s := ""
	if hours > 0 {
		s += fmt.Sprintf("%d hours ", hours)
	}
	if minutes > 0 {
		s += fmt.Sprintf("%d minutes ", minutes)
	}
	if seconds > 0 || len(s) == 0 {
		s += fmt.Sprintf("%d seconds ", seconds)
	}
	return s
}

func (s *Scanner) logThroughput(treeSize int64, stop <-chan bool) {
	const wndSize = 15
	wnd := make([]int64, wndSize)
	wndTotal := int64(0)

	ticker := time.NewTicker(time.Second)
	defer ticker.Stop()

	for slot, filled, prevCnt := 0, 0, int64(0); ; slot = (slot + 1) % wndSize {
		select {
		case <-stop:
			return
		case <-ticker.C:
			certsCnt := atomic.LoadInt64(&s.certsProcessed)
			certsMatched := atomic.LoadInt64(&s.certsMatched)

			slotValue := certsCnt - prevCnt
			wndTotal += slotValue - wnd[slot]
			wnd[slot], prevCnt = slotValue, certsCnt

			if filled < wndSize {
				filled++
			}

			throughput := float64(wndTotal) / float64(filled)
			remainingCerts := treeSize - int64(s.opts.StartIndex) - certsCnt
			remainingSeconds := int(float64(remainingCerts) / throughput)
			remainingString := humanTime(time.Duration(remainingSeconds) * time.Second)
			glog.V(1).Infof("Processed: %d certs (to index %d), matched %d (%2.2f%%). Throughput (last %ds): %3.2f ETA: %s\n",
				certsCnt, s.opts.StartIndex+certsCnt, certsMatched,
				(100.0*float64(certsMatched))/float64(certsCnt),
				filled, throughput, remainingString)
		}
	}
}

// Scan performs a scan against the Log. Blocks until the scan is complete.
//
// For each x509 certificate found, calls foundCert with the corresponding
// LogEntry, which includes the index of the entry and the certificate.
// For each precert found, calls foundPrecert with the corresponding LogEntry,
// which includes the index of the entry and the precert.
func (s *Scanner) Scan(ctx context.Context, foundCert func(*ct.RawLogEntry), foundPrecert func(*ct.RawLogEntry)) error {
	_, err := s.ScanLog(ctx, foundCert, foundPrecert)
	return err
}

// ScanLog performs a scan against the Log, returning the count of scanned entries.
func (s *Scanner) ScanLog(ctx context.Context, foundCert func(*ct.RawLogEntry), foundPrecert func(*ct.RawLogEntry)) (int64, error) {
	glog.V(1).Infof("Starting up Scanner...")
	s.certsProcessed = 0
	s.certsMatched = 0
	s.precertsSeen = 0
	s.unparsableEntries = 0
	s.entriesWithNonFatalErrors = 0

	fetcher := NewFetcher(s.client, &s.opts.FetcherOptions)
	sth, err := fetcher.Prepare(ctx)
	if err != nil {
		return -1, err
	}

	// Run the Pools.
	s.fp.Start()
	s.mp.Start()
	defer func() {
		s.fp.Stop()
		s.mp.Stop()
		// TODO(pavelkalinnikov): Check errors?
	}()

	mClient, err := s.mp.NewClient()
	if err != nil {
		return -1, err
	}
	syncClient := exepool.NewSyncClient(mClient, 0 /* no in-flight limit */)
	defer syncClient.Close() // Close the client before stopping the Pool.

	startTime := time.Now()
	stop := make(chan bool)
	go s.logThroughput(int64(sth.TreeSize), stop)
	defer func() {
		stop <- true
		close(stop)
	}()

	flatten := func(b EntryBatch) {
		for i, e := range b.Entries {
			entry := entryInfo{index: b.Start + int64(i), entry: e}
			job := exepool.Job(func() { s.runJob(entry, foundCert, foundPrecert) })
			if err := mClient.Add(ctx, job); err != nil {
				glog.Errorf("Failed to add a matcher Job %+v: %v", entry, err)
			}
		}
	}
	if err := fetcher.Run(ctx, s.fp, flatten); err != nil {
		return -1, err
	}
	syncClient.Wait()

	glog.V(1).Infof("Completed %d certs in %s", atomic.LoadInt64(&s.certsProcessed), humanTime(time.Since(startTime)))
	glog.V(1).Infof("Saw %d precerts", atomic.LoadInt64(&s.precertsSeen))
	glog.V(1).Infof("Saw %d unparsable entries", atomic.LoadInt64(&s.unparsableEntries))
	glog.V(1).Infof("Saw %d non-fatal errors", atomic.LoadInt64(&s.entriesWithNonFatalErrors))

	return int64(fetcher.opts.EndIndex), nil
}

// NewScanner creates a Scanner instance using client to talk to the log,
// taking configuration options from opts.
func NewScanner(client *client.LogClient, opts ScannerOptions) *Scanner {
	// Set a default match-everything regex if none was provided.
	if opts.Matcher == nil {
		opts.Matcher = &MatchAll{}
	}

	// Create execution Pools for fetching and matching Jobs.
	fp, err := exepool.New(opts.ParallelFetch, 0)
	if err != nil {
		panic(err) // TODO(pavelkalinnikov): Return err here and below.
	}
	mp, err := exepool.New(opts.NumWorkers, opts.BufferSize)
	if err != nil {
		panic(err)
	}

	return &Scanner{opts: opts, client: client, fp: fp, mp: mp}
}<|MERGE_RESOLUTION|>--- conflicted
+++ resolved
@@ -178,23 +178,11 @@
 	return nil
 }
 
-<<<<<<< HEAD
 // runJob processes a single matching Job over the specified entry.
-func (s *Scanner) runJob(e entryInfo, foundCert func(*ct.LogEntry), foundPrecert func(*ct.LogEntry)) {
+func (s *Scanner) runJob(e entryInfo, foundCert func(*ct.RawLogEntry), foundPrecert func(*ct.RawLogEntry)) {
 	if err := s.processEntry(e, foundCert, foundPrecert); err != nil {
 		atomic.AddInt64(&s.unparsableEntries, 1)
 		glog.Errorf("Failed to parse entry at index %d: %s", e.index, err.Error())
-=======
-// Worker function to match certs.
-// Accepts MatcherJobs over the entries channel, and processes them.
-// Returns true over the done channel when the entries channel is closed.
-func (s *Scanner) matcherJob(entries <-chan entryInfo, foundCert func(*ct.RawLogEntry), foundPrecert func(*ct.RawLogEntry)) {
-	for e := range entries {
-		if err := s.processEntry(e, foundCert, foundPrecert); err != nil {
-			atomic.AddInt64(&s.unparsableEntries, 1)
-			glog.Errorf("Failed to parse entry at index %d: %s", e.index, err.Error())
-		}
->>>>>>> 6b2c7750
 	}
 }
 
