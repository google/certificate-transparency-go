--- conflicted
+++ resolved
@@ -174,12 +174,8 @@
 	// Register handlers for all the configured logs using the correct RPC
 	// client.
 	for _, c := range cfg.LogConfigs.Config {
-<<<<<<< HEAD
-		if err := setupAndRegister(ctx, clientMap[c.LogBackendName], *rpcDeadline, c, corsMux, *handlerPrefix, *maskInternalErrors); err != nil {
-=======
-		inst, err := setupAndRegister(ctx, clientMap[c.LogBackendName], *rpcDeadline, c, corsMux, *handlerPrefix)
-		if err != nil {
->>>>>>> 1eddb80d
+		inst, err := setupAndRegister(ctx, clientMap[c.LogBackendName], *rpcDeadline, c, corsMux, *handlerPrefix, *maskInternalErrors)
+		if err != nil {
 			glog.Exitf("Failed to set up log instance for %+v: %v", cfg, err)
 		}
 		if *getSTHInterval > 0 {
@@ -258,11 +254,7 @@
 	doneFn()
 }
 
-<<<<<<< HEAD
-func setupAndRegister(ctx context.Context, client trillian.TrillianLogClient, deadline time.Duration, cfg *configpb.LogConfig, mux *http.ServeMux, globalHandlerPrefix string, maskInternalErrors bool) error {
-=======
-func setupAndRegister(ctx context.Context, client trillian.TrillianLogClient, deadline time.Duration, cfg *configpb.LogConfig, mux *http.ServeMux, globalHandlerPrefix string) (*ctfe.Instance, error) {
->>>>>>> 1eddb80d
+func setupAndRegister(ctx context.Context, client trillian.TrillianLogClient, deadline time.Duration, cfg *configpb.LogConfig, mux *http.ServeMux, globalHandlerPrefix string, maskInternalErrors bool) (*ctfe.Instance, error) {
 	vCfg, err := ctfe.ValidateLogConfig(cfg)
 	if err != nil {
 		return nil, err
