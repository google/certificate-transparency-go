// Copyright 2016 Google Inc. All Rights Reserved.
//
// Licensed under the Apache License, Version 2.0 (the "License");
// you may not use this file except in compliance with the License.
// You may obtain a copy of the License at
//
//     http://www.apache.org/licenses/LICENSE-2.0
//
// Unless required by applicable law or agreed to in writing, software
// distributed under the License is distributed on an "AS IS" BASIS,
// WITHOUT WARRANTIES OR CONDITIONS OF ANY KIND, either express or implied.
// See the License for the specific language governing permissions and
// limitations under the License.

package ctfe

import (
	"context"
	"crypto"
	"crypto/sha256"
	"encoding/base64"
	"encoding/json"
	"errors"
	"flag"
	"fmt"
	"io/ioutil"
	"net/http"
	"sort"
	"strconv"
	"strings"
	"sync"
	"time"

	"github.com/golang/glog"
	"github.com/google/certificate-transparency-go/tls"
	"github.com/google/certificate-transparency-go/trillian/util"
	"github.com/google/certificate-transparency-go/x509"
	"github.com/google/trillian"
	"github.com/google/trillian/monitoring"
	"github.com/google/trillian/types"
	"google.golang.org/grpc/codes"
	"google.golang.org/grpc/status"

	ct "github.com/google/certificate-transparency-go"
)

// TODO(drysdale): remove this flag once everything has migrated to ByRange
var getByRange = flag.Bool("by_range", false, "Use trillian.GetEntriesByRange for get-entries processing")

const (
	// HTTP content type header
	contentTypeHeader string = "Content-Type"
	// MIME content type for JSON
	contentTypeJSON string = "application/json"
	// The name of the JSON response map key in get-roots responses
	jsonMapKeyCertificates string = "certificates"
	// The name of the get-entries start parameter
	getEntriesParamStart = "start"
	// The name of the get-entries end parameter
	getEntriesParamEnd = "end"
	// The name of the get-proof-by-hash parameter
	getProofParamHash = "hash"
	// The name of the get-proof-by-hash tree size parameter
	getProofParamTreeSize = "tree_size"
	// The name of the get-sth-consistency first snapshot param
	getSTHConsistencyParamFirst = "first"
	// The name of the get-sth-consistency second snapshot param
	getSTHConsistencyParamSecond = "second"
	// The name of the get-entry-and-proof index parameter
	getEntryAndProofParamLeafIndex = "leaf_index"
	// The name of the get-entry-and-proof tree size parameter
	getEntryAndProofParamTreeSize = "tree_size"
)

var (
	// MaxGetEntriesAllowed is the number of entries we allow in a get-entries request
	MaxGetEntriesAllowed int64 = 1000

	// Use an explicitly empty slice for empty proofs so it gets JSON-encoded as
	// '[]' rather than 'null'.
	emptyProof = make([][]byte, 0)
)

// EntrypointName identifies a CT entrypoint as defined in section 4 of RFC 6962.
type EntrypointName string

// Constants for entrypoint names, as exposed in statistics/logging.
const (
	AddChainName          = EntrypointName("AddChain")
	AddPreChainName       = EntrypointName("AddPreChain")
	GetSTHName            = EntrypointName("GetSTH")
	GetSTHConsistencyName = EntrypointName("GetSTHConsistency")
	GetProofByHashName    = EntrypointName("GetProofByHash")
	GetEntriesName        = EntrypointName("GetEntries")
	GetRootsName          = EntrypointName("GetRoots")
	GetEntryAndProofName  = EntrypointName("GetEntryAndProof")
)

var (
	// Metrics are all per-log (label "logid"), but may also be
	// per-entrypoint (label "ep") or per-return-code (label "rc").
	once               sync.Once
	knownLogs          monitoring.Gauge     // logid => value (always 1.0)
	isMirrorLog        monitoring.Gauge     // logid => value (either 0.0 or 1.0)
	maxMergeDelay      monitoring.Gauge     // logid => value
	expMergeDelay      monitoring.Gauge     // logid => value
	lastSCTTimestamp   monitoring.Gauge     // logid => value
	lastSTHTimestamp   monitoring.Gauge     // logid => value
	lastSTHTreeSize    monitoring.Gauge     // logid => value
	frozenSTHTimestamp monitoring.Gauge     // logid => value
	reqsCounter        monitoring.Counter   // logid, ep => value
	rspsCounter        monitoring.Counter   // logid, ep, rc => value
	rspLatency         monitoring.Histogram // logid, ep, rc => value
)

// setupMetrics initializes all the exported metrics.
func setupMetrics(mf monitoring.MetricFactory) {
	knownLogs = mf.NewGauge("known_logs", "Set to 1 for known logs", "logid")
	isMirrorLog = mf.NewGauge("is_mirror", "Set to 1 for mirror logs", "logid")
	maxMergeDelay = mf.NewGauge("max_merge_delay", "Maximum Merge Delay in seconds", "logid")
	expMergeDelay = mf.NewGauge("expected_merge_delay", "Expected Merge Delay in seconds", "logid")
	lastSCTTimestamp = mf.NewGauge("last_sct_timestamp", "Time of last SCT in ms since epoch", "logid")
	lastSTHTimestamp = mf.NewGauge("last_sth_timestamp", "Time of last STH in ms since epoch", "logid")
	lastSTHTreeSize = mf.NewGauge("last_sth_treesize", "Size of tree at last STH", "logid")
	frozenSTHTimestamp = mf.NewGauge("frozen_sth_timestamp", "Time of the frozen STH in ms since epoch", "logid")
	reqsCounter = mf.NewCounter("http_reqs", "Number of requests", "logid", "ep")
	rspsCounter = mf.NewCounter("http_rsps", "Number of responses", "logid", "ep", "rc")
	rspLatency = mf.NewHistogram("http_latency", "Latency of responses in seconds", "logid", "ep", "rc")
}

// Entrypoints is a list of entrypoint names as exposed in statistics/logging.
var Entrypoints = []EntrypointName{AddChainName, AddPreChainName, GetSTHName, GetSTHConsistencyName, GetProofByHashName, GetEntriesName, GetRootsName, GetEntryAndProofName}

// PathHandlers maps from a path to the relevant AppHandler instance.
type PathHandlers map[string]AppHandler

// AppHandler holds a logInfo and a handler function that uses it, and is
// an implementation of the http.Handler interface.
type AppHandler struct {
	Info    *logInfo
	Handler func(context.Context, *logInfo, http.ResponseWriter, *http.Request) (int, error)
	Name    EntrypointName
	Method  string // http.MethodGet or http.MethodPost
}

// ServeHTTP for an AppHandler invokes the underlying handler function but
// does additional common error and stats processing.
func (a AppHandler) ServeHTTP(w http.ResponseWriter, r *http.Request) {
	var status int
	label0 := strconv.FormatInt(a.Info.logID, 10)
	label1 := string(a.Name)
	reqsCounter.Inc(label0, label1)
	startTime := a.Info.TimeSource.Now()
	logCtx := a.Info.RequestLog.Start(r.Context())
	a.Info.RequestLog.LogPrefix(logCtx, a.Info.LogPrefix)
	defer func() {
		latency := a.Info.TimeSource.Now().Sub(startTime).Seconds()
		rspLatency.Observe(latency, label0, label1, strconv.Itoa(status))
	}()
	glog.V(2).Infof("%s: request %v %q => %s", a.Info.LogPrefix, r.Method, r.URL, a.Name)
	if r.Method != a.Method {
		glog.Warningf("%s: %s wrong HTTP method: %v", a.Info.LogPrefix, a.Name, r.Method)
		a.Info.SendHTTPError(w, http.StatusMethodNotAllowed, fmt.Errorf("method not allowed: %s", r.Method))
		a.Info.RequestLog.Status(logCtx, http.StatusMethodNotAllowed)
		return
	}

	// For GET requests all params come as form encoded so we might as well parse them now.
	// POSTs will decode the raw request body as JSON later.
	if r.Method == http.MethodGet {
		if err := r.ParseForm(); err != nil {
			a.Info.SendHTTPError(w, http.StatusBadRequest, fmt.Errorf("failed to parse form data: %s", err))
			a.Info.RequestLog.Status(logCtx, http.StatusBadRequest)
			return
		}
	}

	// Many/most of the handlers forward the request on to the Log RPC server; impose a deadline
	// on this onward request.
	ctx, cancel := context.WithDeadline(logCtx, getRPCDeadlineTime(a.Info))
	defer cancel()

	status, err := a.Handler(ctx, a.Info, w, r)
	a.Info.RequestLog.Status(ctx, status)
	glog.V(2).Infof("%s: %s <= status=%d", a.Info.LogPrefix, a.Name, status)
	rspsCounter.Inc(label0, label1, strconv.Itoa(status))
	if err != nil {
		glog.Warningf("%s: %s handler error: %v", a.Info.LogPrefix, a.Name, err)
		a.Info.SendHTTPError(w, status, err)
		return
	}

	// Additional check, for consistency the handler must return an error for non-200 status
	if status != http.StatusOK {
		glog.Warningf("%s: %s handler non 200 without error: %d %v", a.Info.LogPrefix, a.Name, status, err)
		a.Info.SendHTTPError(w, http.StatusInternalServerError, fmt.Errorf("http handler misbehaved, status: %d", status))
		return
	}
}

// CertValidationOpts contains various parameters for certificate chain validation
type CertValidationOpts struct {
	// trustedRoots is a pool of certificates that defines the roots the CT log will accept
	trustedRoots *PEMCertPool
	// currentTime is the time used for checking a certificate's validity period
	// against. If it's zero then time.Now() is used. Only for testing.
	currentTime time.Time
	// rejectExpired indicates whether certificate validity period should be used during chain verification
	rejectExpired bool
	// rejectUnexpired instructs to reject certificates that are still valid.
	rejectUnexpired bool
	// notAfterStart is the earliest notAfter date which will be accepted.
	// nil means no lower bound on the accepted range.
	notAfterStart *time.Time
	// notAfterLimit defines the cut off point of notAfter dates - only notAfter
	// dates strictly *before* notAfterLimit will be accepted.
	// nil means no upper bound on the accepted range.
	notAfterLimit *time.Time
	// acceptOnlyCA will reject any certificate without the CA bit set.
	acceptOnlyCA bool
	// extKeyUsages contains the list of EKUs to use during chain verification
	extKeyUsages []x509.ExtKeyUsage
}

// NewCertValidationOpts builds validation options based on parameters.
func NewCertValidationOpts(trustedRoots *PEMCertPool, currentTime time.Time, rejectExpired bool, rejectUnexpired bool, notAfterStart *time.Time, notAfterLimit *time.Time, acceptOnlyCA bool, extKeyUsages []x509.ExtKeyUsage) CertValidationOpts {
	var vOpts CertValidationOpts
	vOpts.trustedRoots = trustedRoots
	vOpts.currentTime = currentTime
	vOpts.rejectExpired = rejectExpired
	vOpts.rejectUnexpired = rejectUnexpired
	vOpts.notAfterStart = notAfterStart
	vOpts.notAfterLimit = notAfterLimit
	vOpts.acceptOnlyCA = acceptOnlyCA
	vOpts.extKeyUsages = extKeyUsages
	return vOpts
}

// logInfo holds information for a specific log instance.
type logInfo struct {
	// LogPrefix is a pre-formatted string identifying the log for diagnostics
	LogPrefix string
	// TimeSource is a util.TimeSource that can be injected for testing
	TimeSource util.TimeSource
	// RequestLog is a logger for various request / processing / response debug
	// information.
	RequestLog RequestLog

	// Instance-wide options
	instanceOpts InstanceOptions
	// logID is the tree ID that identifies this log in node storage
	logID int64
	// validationOpts contains the certificate chain validation parameters
	validationOpts CertValidationOpts
	// rpcClient is the client used to communicate with the Trillian backend
	rpcClient trillian.TrillianLogClient
	// signer signs objects (e.g. STHs, SCTs) for regular logs
	signer crypto.Signer
	// sthGetter provides STHs for the log
	sthGetter STHGetter
}

// newLogInfo creates a new instance of logInfo.
func newLogInfo(
	instanceOpts InstanceOptions,
	validationOpts CertValidationOpts,
	signer crypto.Signer,
	timeSource util.TimeSource,
) *logInfo {
	vCfg := instanceOpts.Validated
	cfg := vCfg.Config

	logID, prefix := cfg.LogId, cfg.Prefix
	li := &logInfo{
		logID:          logID,
		LogPrefix:      fmt.Sprintf("%s{%d}", prefix, logID),
		rpcClient:      instanceOpts.Client,
		signer:         signer,
		TimeSource:     timeSource,
		instanceOpts:   instanceOpts,
		validationOpts: validationOpts,
		RequestLog:     instanceOpts.RequestLog,
	}

	once.Do(func() { setupMetrics(instanceOpts.MetricFactory) })
	label := strconv.FormatInt(logID, 10)
	knownLogs.Set(1.0, label)

	switch {
	case vCfg.FrozenSTH != nil:
		li.sthGetter = &FrozenSTHGetter{sth: vCfg.FrozenSTH}
		frozenSTHTimestamp.Set(float64(vCfg.FrozenSTH.Timestamp), label)

	case cfg.IsMirror:
		st := instanceOpts.STHStorage
		if st == nil {
			st = DefaultMirrorSTHStorage{}
		}
		li.sthGetter = &MirrorSTHGetter{li: li, st: st}

	default:
		li.sthGetter = &LogSTHGetter{li: li}
	}

	if cfg.IsMirror {
		isMirrorLog.Set(1.0, label)
	}
	maxMergeDelay.Set(float64(cfg.MaxMergeDelaySec), label)
	expMergeDelay.Set(float64(cfg.ExpectedMergeDelaySec), label)

	return li
}

// Handlers returns a map from URL paths (with the given prefix) and AppHandler instances
// to handle those entrypoints.
func (li *logInfo) Handlers(prefix string) PathHandlers {
	if !strings.HasPrefix(prefix, "/") {
		prefix = "/" + prefix
	}
	prefix = strings.TrimRight(prefix, "/")

	// Bind the logInfo instance to give an AppHandler instance for each endpoint.
	ph := PathHandlers{
		prefix + ct.AddChainPath:          AppHandler{Info: li, Handler: addChain, Name: AddChainName, Method: http.MethodPost},
		prefix + ct.AddPreChainPath:       AppHandler{Info: li, Handler: addPreChain, Name: AddPreChainName, Method: http.MethodPost},
		prefix + ct.GetSTHPath:            AppHandler{Info: li, Handler: getSTH, Name: GetSTHName, Method: http.MethodGet},
		prefix + ct.GetSTHConsistencyPath: AppHandler{Info: li, Handler: getSTHConsistency, Name: GetSTHConsistencyName, Method: http.MethodGet},
		prefix + ct.GetProofByHashPath:    AppHandler{Info: li, Handler: getProofByHash, Name: GetProofByHashName, Method: http.MethodGet},
		prefix + ct.GetEntriesPath:        AppHandler{Info: li, Handler: getEntries, Name: GetEntriesName, Method: http.MethodGet},
		prefix + ct.GetRootsPath:          AppHandler{Info: li, Handler: getRoots, Name: GetRootsName, Method: http.MethodGet},
		prefix + ct.GetEntryAndProofPath:  AppHandler{Info: li, Handler: getEntryAndProof, Name: GetEntryAndProofName, Method: http.MethodGet},
	}
	// Remove endpoints not provided by mirrors.
	if li.instanceOpts.Validated.Config.IsMirror {
		delete(ph, prefix+ct.AddChainPath)
		delete(ph, prefix+ct.AddPreChainPath)
	}

	return ph
}

<<<<<<< HEAD
// Generates a custom error page to give more information on why something didn't work
func (li *logInfo) SendHTTPError(w http.ResponseWriter, statusCode int, err error) {
	errorBody := http.StatusText(statusCode)
	if !li.instanceOpts.MaskInternalErrors || statusCode != http.StatusInternalServerError {
		errorBody += fmt.Sprintf("\n%v", err)
	}
	http.Error(w, errorBody, statusCode)
=======
// getSTH returns the current STH as known to the STH getter, and updates tree
// size / timestamp metrics correspondingly.
func (li *logInfo) getSTH(ctx context.Context) (*ct.SignedTreeHead, error) {
	sth, err := li.sthGetter.GetSTH(ctx)
	if err != nil {
		return nil, err
	}
	logID := strconv.FormatInt(li.logID, 10)
	lastSTHTimestamp.Set(float64(sth.Timestamp), logID)
	lastSTHTreeSize.Set(float64(sth.TreeSize), logID)
	return sth, nil
>>>>>>> 1eddb80d
}

// ParseBodyAsJSONChain tries to extract cert-chain out of request.
func ParseBodyAsJSONChain(r *http.Request) (ct.AddChainRequest, error) {
	body, err := ioutil.ReadAll(r.Body)
	if err != nil {
		glog.V(1).Infof("Failed to read request body: %v", err)
		return ct.AddChainRequest{}, err
	}

	var req ct.AddChainRequest
	if err := json.Unmarshal(body, &req); err != nil {
		glog.V(1).Infof("Failed to parse request body: %v", err)
		return ct.AddChainRequest{}, err
	}

	// The cert chain is not allowed to be empty. We'll defer other validation for later
	if len(req.Chain) == 0 {
		glog.V(1).Infof("Request chain is empty: %s", body)
		return ct.AddChainRequest{}, errors.New("cert chain was empty")
	}

	return req, nil
}

// appendUserCharge adds the specified user to the passed in ChargeTo and
// and returns the result.
// If the passed-in ChargeTo is nil, then a new one is created with the passed
// in user and returned.
func appendUserCharge(a *trillian.ChargeTo, user string) *trillian.ChargeTo {
	if a == nil {
		a = &trillian.ChargeTo{}
	}
	a.User = append(a.User, user)
	return a
}

// chargeUser returns a trillian.ChargeTo containing an ID for the remote User,
// or nil if instanceOpts does not have a RemoteQuotaUser function set.
func (li *logInfo) chargeUser(r *http.Request) *trillian.ChargeTo {
	if li.instanceOpts.RemoteQuotaUser != nil {
		return &trillian.ChargeTo{User: []string{li.instanceOpts.RemoteQuotaUser(r)}}
	}
	return nil
}

// addChainInternal is called by add-chain and add-pre-chain as the logic involved in
// processing these requests is almost identical
func addChainInternal(ctx context.Context, li *logInfo, w http.ResponseWriter, r *http.Request, isPrecert bool) (int, error) {
	var method EntrypointName
	var etype ct.LogEntryType
	if isPrecert {
		method = AddPreChainName
		etype = ct.PrecertLogEntryType
	} else {
		method = AddChainName
		etype = ct.X509LogEntryType
	}

	// Check the contents of the request and convert to slice of certificates.
	addChainReq, err := ParseBodyAsJSONChain(r)
	if err != nil {
		return http.StatusBadRequest, fmt.Errorf("%s: failed to parse add-chain body: %s", li.LogPrefix, err)
	}
	// Log the DERs now because they might not parse as valid X.509.
	for _, der := range addChainReq.Chain {
		li.RequestLog.AddDERToChain(ctx, der)
	}
	chain, err := verifyAddChain(li, addChainReq, isPrecert)
	if err != nil {
		return http.StatusBadRequest, fmt.Errorf("failed to verify add-chain contents: %s", err)
	}
	for _, cert := range chain {
		li.RequestLog.AddCertToChain(ctx, cert)
	}
	// Get the current time in the form used throughout RFC6962, namely milliseconds since Unix
	// epoch, and use this throughout.
	timeMillis := uint64(li.TimeSource.Now().UnixNano() / millisPerNano)

	// Build the MerkleTreeLeaf that gets sent to the backend, and make a trillian.LogLeaf for it.
	merkleLeaf, err := ct.MerkleTreeLeafFromChain(chain, etype, timeMillis)
	if err != nil {
		return http.StatusBadRequest, fmt.Errorf("failed to build MerkleTreeLeaf: %s", err)
	}
	leaf, err := buildLogLeafForAddChain(li, *merkleLeaf, chain, isPrecert)
	if err != nil {
		return http.StatusInternalServerError, fmt.Errorf("failed to build LogLeaf: %s", err)
	}

	// Send the Merkle tree leaf on to the Log server.
	req := trillian.QueueLeavesRequest{
		LogId:    li.logID,
		Leaves:   []*trillian.LogLeaf{&leaf},
		ChargeTo: li.chargeUser(r),
	}
	if li.instanceOpts.CertificateQuotaUser != nil {
		// TODO(al): ignore pre-issuers? Probably doesn't matter
		for _, cert := range chain[1:] {
			req.ChargeTo = appendUserCharge(req.ChargeTo, li.instanceOpts.CertificateQuotaUser(cert))
		}
	}

	glog.V(2).Infof("%s: %s => grpc.QueueLeaves", li.LogPrefix, method)
	rsp, err := li.rpcClient.QueueLeaves(ctx, &req)
	glog.V(2).Infof("%s: %s <= grpc.QueueLeaves err=%v", li.LogPrefix, method, err)
	if err != nil {
		return li.toHTTPStatus(err), fmt.Errorf("backend QueueLeaves request failed: %s", err)
	}
	if rsp == nil {
		return http.StatusInternalServerError, errors.New("missing QueueLeaves response")
	}
	if len(rsp.QueuedLeaves) != 1 {
		return http.StatusInternalServerError, fmt.Errorf("unexpected QueueLeaves response leaf count: %d", len(rsp.QueuedLeaves))
	}
	queuedLeaf := rsp.QueuedLeaves[0]

	// Always use the returned leaf as the basis for an SCT.
	var loggedLeaf ct.MerkleTreeLeaf
	if rest, err := tls.Unmarshal(queuedLeaf.Leaf.LeafValue, &loggedLeaf); err != nil {
		return http.StatusInternalServerError, fmt.Errorf("failed to reconstruct MerkleTreeLeaf: %s", err)
	} else if len(rest) > 0 {
		return http.StatusInternalServerError, fmt.Errorf("extra data (%d bytes) on reconstructing MerkleTreeLeaf", len(rest))
	}

	// As the Log server has definitely got the Merkle tree leaf, we can
	// generate an SCT and respond with it.
	sct, err := buildV1SCT(li.signer, &loggedLeaf)
	if err != nil {
		return http.StatusInternalServerError, fmt.Errorf("failed to generate SCT: %s", err)
	}
	sctBytes, err := tls.Marshal(*sct)
	if err != nil {
		return http.StatusInternalServerError, fmt.Errorf("failed to marshall SCT: %s", err)
	}
	// We could possibly fail to issue the SCT after this but it's v. unlikely.
	li.RequestLog.IssueSCT(ctx, sctBytes)
	err = marshalAndWriteAddChainResponse(sct, li.signer, w)
	if err != nil {
		// reason is logged and http status is already set
		return http.StatusInternalServerError, fmt.Errorf("failed to write response: %s", err)
	}
	glog.V(3).Infof("%s: %s <= SCT", li.LogPrefix, method)
	if sct.Timestamp == timeMillis {
		lastSCTTimestamp.Set(float64(sct.Timestamp), strconv.FormatInt(li.logID, 10))
	}

	return http.StatusOK, nil
}

func addChain(ctx context.Context, li *logInfo, w http.ResponseWriter, r *http.Request) (int, error) {
	return addChainInternal(ctx, li, w, r, false)
}

func addPreChain(ctx context.Context, li *logInfo, w http.ResponseWriter, r *http.Request) (int, error) {
	return addChainInternal(ctx, li, w, r, true)
}

func getSTH(ctx context.Context, li *logInfo, w http.ResponseWriter, r *http.Request) (int, error) {
	qctx := ctx
	if li.instanceOpts.RemoteQuotaUser != nil {
		rqu := li.instanceOpts.RemoteQuotaUser(r)
		qctx = context.WithValue(qctx, remoteQuotaCtxKey, rqu)
	}
	sth, err := li.getSTH(qctx)
	if err != nil {
		return li.toHTTPStatus(err), err
	}
	if err := writeSTH(sth, w); err != nil {
		return http.StatusInternalServerError, err
	}
	return http.StatusOK, nil
}

// writeSTH marshals the STH to JSON and writes it to HTTP response.
func writeSTH(sth *ct.SignedTreeHead, w http.ResponseWriter) error {
	jsonRsp := ct.GetSTHResponse{
		TreeSize:       sth.TreeSize,
		SHA256RootHash: sth.SHA256RootHash[:],
		Timestamp:      sth.Timestamp,
	}
	var err error
	jsonRsp.TreeHeadSignature, err = tls.Marshal(sth.TreeHeadSignature)
	if err != nil {
		return fmt.Errorf("failed to tls.Marshal signature: %s", err)
	}

	w.Header().Set(contentTypeHeader, contentTypeJSON)
	jsonData, err := json.Marshal(&jsonRsp)
	if err != nil {
		return fmt.Errorf("failed to marshal response: %s", err)
	}

	_, err = w.Write(jsonData)
	if err != nil {
		// Probably too late for this as headers might have been written but we
		// don't know for sure.
		return fmt.Errorf("failed to write response data: %s", err)
	}

	return nil
}

// nolint:staticcheck
func getSTHConsistency(ctx context.Context, li *logInfo, w http.ResponseWriter, r *http.Request) (int, error) {
	first, second, err := parseGetSTHConsistencyRange(r)
	if err != nil {
		return http.StatusBadRequest, fmt.Errorf("failed to parse consistency range: %s", err)
	}
	li.RequestLog.FirstAndSecond(ctx, first, second)
	var jsonRsp ct.GetSTHConsistencyResponse
	if first != 0 {
		req := trillian.GetConsistencyProofRequest{
			LogId:          li.logID,
			FirstTreeSize:  first,
			SecondTreeSize: second,
			ChargeTo:       li.chargeUser(r),
		}

		glog.V(2).Infof("%s: GetSTHConsistency(%d, %d) => grpc.GetConsistencyProof %+v", li.LogPrefix, first, second, req)
		rsp, err := li.rpcClient.GetConsistencyProof(ctx, &req)
		glog.V(2).Infof("%s: GetSTHConsistency <= grpc.GetConsistencyProof err=%v", li.LogPrefix, err)
		if err != nil {
			return li.toHTTPStatus(err), fmt.Errorf("backend GetConsistencyProof request failed: %s", err)
		}

		var currentRoot types.LogRootV1
		if err := currentRoot.UnmarshalBinary(rsp.GetSignedLogRoot().GetLogRoot()); err != nil {
			return http.StatusInternalServerError, fmt.Errorf("failed to unmarshal root: %v", rsp.GetSignedLogRoot().GetLogRoot())
		}
		// We can get here with a tree size too small to satisfy the proof.
		if currentRoot.TreeSize < uint64(second) {
			return http.StatusBadRequest, fmt.Errorf("need tree size: %d for proof but only got: %d", second, currentRoot.TreeSize)
		}

		// Additional sanity checks, none of the hashes in the returned path should be empty
		if !checkAuditPath(rsp.Proof.Hashes) {
			return http.StatusInternalServerError, fmt.Errorf("backend returned invalid proof: %v", rsp.Proof)
		}

		// We got a valid response from the server. Marshal it as JSON and return it to the client
		jsonRsp.Consistency = rsp.Proof.Hashes
		if jsonRsp.Consistency == nil {
			jsonRsp.Consistency = emptyProof
		}
	} else {
		glog.V(2).Infof("%s: GetSTHConsistency(%d, %d) starts from 0 so return empty proof", li.LogPrefix, first, second)
		jsonRsp.Consistency = emptyProof
	}

	w.Header().Set(contentTypeHeader, contentTypeJSON)
	jsonData, err := json.Marshal(&jsonRsp)
	if err != nil {
		return http.StatusInternalServerError, fmt.Errorf("failed to marshal get-sth-consistency resp: %s", err)
	}

	_, err = w.Write(jsonData)
	if err != nil {
		// Probably too late for this as headers might have been written but we don't know for sure
		return http.StatusInternalServerError, fmt.Errorf("failed to write get-sth-consistency resp: %s", err)
	}

	return http.StatusOK, nil
}

// nolint:staticcheck
func getProofByHash(ctx context.Context, li *logInfo, w http.ResponseWriter, r *http.Request) (int, error) {
	// Accept any non empty hash that decodes from base64 and let the backend validate it further
	hash := r.FormValue(getProofParamHash)
	if len(hash) == 0 {
		return http.StatusBadRequest, errors.New("get-proof-by-hash: missing / empty hash param for get-proof-by-hash")
	}
	leafHash, err := base64.StdEncoding.DecodeString(hash)
	if err != nil {
		return http.StatusBadRequest, fmt.Errorf("get-proof-by-hash: invalid base64 hash: %s", err)
	}

	treeSize, err := strconv.ParseInt(r.FormValue(getProofParamTreeSize), 10, 64)
	if err != nil || treeSize < 1 {
		return http.StatusBadRequest, fmt.Errorf("get-proof-by-hash: missing or invalid tree_size: %v", r.FormValue(getProofParamTreeSize))
	}
	li.RequestLog.LeafHash(ctx, leafHash)
	li.RequestLog.TreeSize(ctx, treeSize)

	// Per RFC 6962 section 4.5 the API returns a single proof. This should be the lowest leaf index
	// Because we request order by sequence and we only passed one hash then the first result is
	// the correct proof to return
	req := trillian.GetInclusionProofByHashRequest{
		LogId:           li.logID,
		LeafHash:        leafHash,
		TreeSize:        treeSize,
		OrderBySequence: true,
		ChargeTo:        li.chargeUser(r),
	}
	rsp, err := li.rpcClient.GetInclusionProofByHash(ctx, &req)
	if err != nil {
		return li.toHTTPStatus(err), fmt.Errorf("backend GetInclusionProofByHash request failed: %s", err)
	}

	var currentRoot types.LogRootV1
	if err := currentRoot.UnmarshalBinary(rsp.GetSignedLogRoot().GetLogRoot()); err != nil {
		return http.StatusInternalServerError, fmt.Errorf("failed to unmarshal root: %v", rsp.GetSignedLogRoot().GetLogRoot())
	}
	// We could fail to get the proof because the tree size that the server has
	// is not large enough.
	if currentRoot.TreeSize < uint64(treeSize) {
		return http.StatusNotFound, fmt.Errorf("log returned tree size: %d but we expected: %d", currentRoot.TreeSize, treeSize)
	}

	// Additional sanity checks on the response.
	if len(rsp.Proof) == 0 {
		// The backend returns the STH even when there is no proof, so explicitly
		// map this to 4xx.
		return http.StatusNotFound, errors.New("get-proof-by-hash: backend did not return a proof")
	}
	if !checkAuditPath(rsp.Proof[0].Hashes) {
		return http.StatusInternalServerError, fmt.Errorf("get-proof-by-hash: backend returned invalid proof: %v", rsp.Proof[0])
	}

	// All checks complete, marshal and return the response
	proofRsp := ct.GetProofByHashResponse{
		LeafIndex: rsp.Proof[0].LeafIndex,
		AuditPath: rsp.Proof[0].Hashes,
	}
	if proofRsp.AuditPath == nil {
		proofRsp.AuditPath = emptyProof
	}

	w.Header().Set(contentTypeHeader, contentTypeJSON)
	jsonData, err := json.Marshal(&proofRsp)
	if err != nil {
		glog.Warningf("%s: Failed to marshal get-proof-by-hash resp: %v", li.LogPrefix, proofRsp)
		return http.StatusInternalServerError, fmt.Errorf("failed to marshal get-proof-by-hash resp: %s", err)
	}

	_, err = w.Write(jsonData)
	if err != nil {
		// Probably too late for this as headers might have been written but we don't know for sure
		return http.StatusInternalServerError, fmt.Errorf("failed to write get-proof-by-hash resp: %s", err)
	}

	return http.StatusOK, nil
}

// nolint:staticcheck
func getEntries(ctx context.Context, li *logInfo, w http.ResponseWriter, r *http.Request) (int, error) {
	// The first job is to parse the params and make sure they're sensible. We just make
	// sure the range is valid. We don't do an extra roundtrip to get the current tree
	// size and prefer to let the backend handle this case
	start, end, err := parseGetEntriesRange(r, MaxGetEntriesAllowed)
	if err != nil {
		return http.StatusBadRequest, fmt.Errorf("bad range on get-entries request: %s", err)
	}
	li.RequestLog.StartAndEnd(ctx, start, end)

	// Now make a request to the backend to get the relevant leaves
	var leaves []*trillian.LogLeaf
	if *getByRange {
		count := end + 1 - start
		req := trillian.GetLeavesByRangeRequest{
			LogId:      li.logID,
			StartIndex: start,
			Count:      count,
			ChargeTo:   li.chargeUser(r),
		}
		rsp, err := li.rpcClient.GetLeavesByRange(ctx, &req)
		if err != nil {
			return li.toHTTPStatus(err), fmt.Errorf("backend GetLeavesByRange request failed: %s", err)
		}
		var currentRoot types.LogRootV1
		if err := currentRoot.UnmarshalBinary(rsp.GetSignedLogRoot().GetLogRoot()); err != nil {
			return http.StatusInternalServerError, fmt.Errorf("failed to unmarshal root: %v", rsp.GetSignedLogRoot().GetLogRoot())
		}
		if currentRoot.TreeSize <= uint64(start) {
			// If the returned tree is too small to contain any leaves return the 4xx
			// explicitly here.
			return http.StatusBadRequest, fmt.Errorf("need tree size: %d to get leaves but only got: %d", start+1, currentRoot.TreeSize)
		}
		// Do some sanity checks on the result.
		if len(rsp.Leaves) > int(count) {
			return http.StatusInternalServerError, fmt.Errorf("backend returned too many leaves: %d vs [%d,%d]", len(rsp.Leaves), start, end)
		}
		for i, leaf := range rsp.Leaves {
			if leaf.LeafIndex != start+int64(i) {
				return http.StatusInternalServerError, fmt.Errorf("backend returned unexpected leaf index: rsp.Leaves[%d].LeafIndex=%d for range [%d,%d]", i, leaf.LeafIndex, start, end)
			}
		}
		leaves = rsp.Leaves
	} else {
		req := trillian.GetLeavesByIndexRequest{
			LogId:     li.logID,
			LeafIndex: buildIndicesForRange(start, end),
			ChargeTo:  li.chargeUser(r),
		}
		rsp, err := li.rpcClient.GetLeavesByIndex(ctx, &req)
		if err != nil {
			return li.toHTTPStatus(err), fmt.Errorf("backend GetLeavesByIndex request failed: %s", err)
		}

		var currentRoot types.LogRootV1
		if err := currentRoot.UnmarshalBinary(rsp.GetSignedLogRoot().GetLogRoot()); err != nil {
			return http.StatusInternalServerError, fmt.Errorf("failed to unmarshal root: %v", rsp.GetSignedLogRoot().GetLogRoot())
		}
		if currentRoot.TreeSize <= uint64(start) {
			// If the returned tree is too small to contain any leaves return the 4xx
			// explicitly here. It was previously returned via the error status
			// mapping above.
			return http.StatusBadRequest, fmt.Errorf("need tree size: %d to get leaves but only got: %d", start+1, currentRoot.TreeSize)
		}

		// Trillian doesn't guarantee the returned leaves are in order (they don't need to be
		// because each leaf comes with an index).  CT doesn't expose an index field and so
		// needs to return leaves in order.  Therefore, sort the results (and check for missing
		// or duplicate indices along the way).
		if err := sortLeafRange(rsp, start, end); err != nil {
			return http.StatusInternalServerError, fmt.Errorf("backend get-entries range invalid: %s", err)
		}
		leaves = rsp.Leaves
	}

	// Now we've checked the RPC response and it seems to be valid we need
	// to serialize the leaves in JSON format for the HTTP response. Doing a
	// round trip via the leaf deserializer gives us another chance to
	// prevent bad / corrupt data from reaching the client.
	jsonRsp, err := marshalGetEntriesResponse(li, leaves)
	if err != nil {
		return http.StatusInternalServerError, fmt.Errorf("failed to process leaves returned from backend: %s", err)
	}

	w.Header().Set(contentTypeHeader, contentTypeJSON)
	jsonData, err := json.Marshal(&jsonRsp)
	if err != nil {
		return http.StatusInternalServerError, fmt.Errorf("failed to marshal get-entries resp: %s", err)
	}

	_, err = w.Write(jsonData)
	if err != nil {
		// Probably too late for this as headers might have been written but we don't know for sure
		return http.StatusInternalServerError, fmt.Errorf("failed to write get-entries resp: %s", err)
	}

	return http.StatusOK, nil
}

func getRoots(_ context.Context, li *logInfo, w http.ResponseWriter, _ *http.Request) (int, error) {
	// Pull out the raw certificates from the parsed versions
	rawCerts := make([][]byte, 0, len(li.validationOpts.trustedRoots.RawCertificates()))
	for _, cert := range li.validationOpts.trustedRoots.RawCertificates() {
		rawCerts = append(rawCerts, cert.Raw)
	}

	jsonMap := make(map[string]interface{})
	jsonMap[jsonMapKeyCertificates] = rawCerts
	enc := json.NewEncoder(w)
	err := enc.Encode(jsonMap)
	if err != nil {
		glog.Warningf("%s: get_roots failed: %v", li.LogPrefix, err)
		return http.StatusInternalServerError, fmt.Errorf("get-roots failed with: %s", err)
	}

	return http.StatusOK, nil
}

// See RFC 6962 Section 4.8.
// nolint:staticcheck
func getEntryAndProof(ctx context.Context, li *logInfo, w http.ResponseWriter, r *http.Request) (int, error) {
	// Ensure both numeric params are present and look reasonable.
	leafIndex, treeSize, err := parseGetEntryAndProofParams(r)
	if err != nil {
		return http.StatusBadRequest, fmt.Errorf("failed to parse get-entry-and-proof params: %s", err)
	}
	li.RequestLog.LeafIndex(ctx, leafIndex)
	li.RequestLog.TreeSize(ctx, treeSize)

	req := trillian.GetEntryAndProofRequest{
		LogId:     li.logID,
		LeafIndex: leafIndex,
		TreeSize:  treeSize,
		ChargeTo:  li.chargeUser(r),
	}
	rsp, err := li.rpcClient.GetEntryAndProof(ctx, &req)
	if err != nil {
		return li.toHTTPStatus(err), fmt.Errorf("backend GetEntryAndProof request failed: %s", err)
	}

	var currentRoot types.LogRootV1
	if err := currentRoot.UnmarshalBinary(rsp.GetSignedLogRoot().GetLogRoot()); err != nil {
		return http.StatusInternalServerError, fmt.Errorf("failed to unmarshal root: %v", rsp.GetSignedLogRoot().GetLogRoot())
	}
	if currentRoot.TreeSize < uint64(treeSize) {
		// If tree size is not large enough return the 4xx here, would previously
		// have come from the error status mapping above.
		return http.StatusBadRequest, fmt.Errorf("need tree size: %d for proof but only got: %d", req.TreeSize, currentRoot.TreeSize)
	}

	// Apply some checks that we got reasonable data from the backend
	if rsp.Leaf == nil || len(rsp.Leaf.LeafValue) == 0 || rsp.Proof == nil {
		return http.StatusInternalServerError, fmt.Errorf("got RPC bad response, possible extra info: %v", rsp)
	}
	if treeSize > 1 && len(rsp.Proof.Hashes) == 0 {
		return http.StatusInternalServerError, fmt.Errorf("got RPC bad response (missing proof), possible extra info: %v", rsp)
	}

	// Build and marshal the response to the client
	jsonRsp := ct.GetEntryAndProofResponse{
		LeafInput: rsp.Leaf.LeafValue,
		ExtraData: rsp.Leaf.ExtraData,
		AuditPath: rsp.Proof.Hashes,
	}

	w.Header().Set(contentTypeHeader, contentTypeJSON)
	jsonData, err := json.Marshal(&jsonRsp)
	if err != nil {
		return http.StatusInternalServerError, fmt.Errorf("failed to marshal get-entry-and-proof resp: %s", err)
	}

	_, err = w.Write(jsonData)
	if err != nil {

		// Probably too late for this as headers might have been written but we don't know for sure
		return http.StatusInternalServerError, fmt.Errorf("failed to write get-entry-and-proof resp: %s", err)
	}

	return http.StatusOK, nil
}

// getRPCDeadlineTime calculates the future time an RPC should expire based on our config
func getRPCDeadlineTime(li *logInfo) time.Time {
	return li.TimeSource.Now().Add(li.instanceOpts.Deadline)
}

// verifyAddChain is used by add-chain and add-pre-chain. It does the checks that the supplied
// cert is of the correct type and chains to a trusted root.
// TODO(Martin2112): This may not implement all the RFC requirements. Check what is provided
// by fixchain (called by this code) plus the ones here to make sure that it is compliant.
func verifyAddChain(li *logInfo, req ct.AddChainRequest, expectingPrecert bool) ([]*x509.Certificate, error) {
	// We already checked that the chain is not empty so can move on to verification
	validPath, err := ValidateChain(req.Chain, li.validationOpts)
	if err != nil {
		// We rejected it because the cert failed checks or we could not find a path to a root etc.
		// Lots of possible causes for errors
		return nil, fmt.Errorf("chain failed to verify: %s", err)
	}

	isPrecert, err := IsPrecertificate(validPath[0])
	if err != nil {
		return nil, fmt.Errorf("precert test failed: %s", err)
	}

	// The type of the leaf must match the one the handler expects
	if isPrecert != expectingPrecert {
		if expectingPrecert {
			glog.Warningf("%s: Cert (or precert with invalid CT ext) submitted as precert chain: %x", li.LogPrefix, req.Chain)
		} else {
			glog.Warningf("%s: Precert (or cert with invalid CT ext) submitted as cert chain: %x", li.LogPrefix, req.Chain)
		}
		return nil, fmt.Errorf("cert / precert mismatch: %T", expectingPrecert)
	}

	return validPath, nil
}

func extractRawCerts(chain []*x509.Certificate) []ct.ASN1Cert {
	raw := make([]ct.ASN1Cert, len(chain))
	for i, cert := range chain {
		raw[i] = ct.ASN1Cert{Data: cert.Raw}
	}
	return raw
}

// buildLogLeafForAddChain does the hashing to build a LogLeaf that will be
// sent to the backend by add-chain and add-pre-chain endpoints.
func buildLogLeafForAddChain(li *logInfo,
	merkleLeaf ct.MerkleTreeLeaf, chain []*x509.Certificate, isPrecert bool,
) (trillian.LogLeaf, error) {
	raw := extractRawCerts(chain)
	return util.BuildLogLeaf(li.LogPrefix, merkleLeaf, 0, raw[0], raw[1:], isPrecert)
}

// marshalAndWriteAddChainResponse is used by add-chain and add-pre-chain to create and write
// the JSON response to the client
func marshalAndWriteAddChainResponse(sct *ct.SignedCertificateTimestamp, signer crypto.Signer, w http.ResponseWriter) error {
	logID, err := GetCTLogID(signer.Public())
	if err != nil {
		return fmt.Errorf("failed to marshal logID: %s", err)
	}
	sig, err := tls.Marshal(sct.Signature)
	if err != nil {
		return fmt.Errorf("failed to marshal signature: %s", err)
	}

	rsp := ct.AddChainResponse{
		SCTVersion: sct.SCTVersion,
		Timestamp:  sct.Timestamp,
		ID:         logID[:],
		Extensions: base64.StdEncoding.EncodeToString(sct.Extensions),
		Signature:  sig,
	}

	w.Header().Set(contentTypeHeader, contentTypeJSON)
	jsonData, err := json.Marshal(&rsp)
	if err != nil {
		return fmt.Errorf("failed to marshal add-chain: %s", err)
	}

	_, err = w.Write(jsonData)
	if err != nil {
		return fmt.Errorf("failed to write add-chain resp: %s", err)
	}

	return nil
}

func parseGetEntriesRange(r *http.Request, maxRange int64) (int64, int64, error) {
	start, err := strconv.ParseInt(r.FormValue(getEntriesParamStart), 10, 64)
	if err != nil {
		return 0, 0, err
	}

	end, err := strconv.ParseInt(r.FormValue(getEntriesParamEnd), 10, 64)
	if err != nil {
		return 0, 0, err
	}

	if start < 0 || end < 0 {
		return 0, 0, fmt.Errorf("start (%d) and end (%d) parameters must be >= 0", start, end)
	}
	if start > end {
		return 0, 0, fmt.Errorf("start (%d) and end (%d) is not a valid range", start, end)
	}

	count := end - start + 1
	if count > maxRange {
		end = start + maxRange - 1
	}

	return start, end, nil
}

func parseGetEntryAndProofParams(r *http.Request) (int64, int64, error) {
	leafIndex, err := strconv.ParseInt(r.FormValue(getEntryAndProofParamLeafIndex), 10, 64)
	if err != nil {
		return 0, 0, err
	}

	treeSize, err := strconv.ParseInt(r.FormValue(getEntryAndProofParamTreeSize), 10, 64)
	if err != nil {
		return 0, 0, err
	}

	if treeSize <= 0 {
		return 0, 0, fmt.Errorf("tree_size must be > 0, got: %d", treeSize)
	}
	if leafIndex < 0 {
		return 0, 0, fmt.Errorf("leaf_index must be >= 0, got: %d", treeSize)
	}
	if leafIndex >= treeSize {
		return 0, 0, fmt.Errorf("leaf_index %d out of range for tree of size %d", leafIndex, treeSize)
	}

	return leafIndex, treeSize, nil
}

func parseGetSTHConsistencyRange(r *http.Request) (int64, int64, error) {
	firstVal := r.FormValue(getSTHConsistencyParamFirst)
	secondVal := r.FormValue(getSTHConsistencyParamSecond)
	if firstVal == "" {
		return 0, 0, errors.New("parameter 'first' is required")
	}
	if secondVal == "" {
		return 0, 0, errors.New("parameter 'second' is required")
	}

	first, err := strconv.ParseInt(firstVal, 10, 64)
	if err != nil {
		return 0, 0, errors.New("parameter 'first' is malformed")
	}

	second, err := strconv.ParseInt(secondVal, 10, 64)
	if err != nil {
		return 0, 0, errors.New("parameter 'second' is malformed")
	}

	if first < 0 || second < 0 {
		return 0, 0, fmt.Errorf("first and second params cannot be <0: %d %d", first, second)
	}
	if second < first {
		return 0, 0, fmt.Errorf("invalid first, second params: %d %d", first, second)
	}

	return first, second, nil
}

// buildIndicesForRange expands the range out, the backend allows for non contiguous leaf fetches
// but the CT spec doesn't. The input values should have been checked for consistency before calling
// this.
func buildIndicesForRange(start, end int64) []int64 {
	indices := make([]int64, 0, end-start+1)
	for i := start; i <= end; i++ {
		indices = append(indices, i)
	}
	return indices
}

type byLeafIndex []*trillian.LogLeaf

func (ll byLeafIndex) Len() int {
	return len(ll)
}
func (ll byLeafIndex) Swap(i, j int) {
	ll[i], ll[j] = ll[j], ll[i]
}
func (ll byLeafIndex) Less(i, j int) bool {
	return ll[i].LeafIndex < ll[j].LeafIndex
}

// sortLeafRange re-orders the leaves in rsp to be in ascending order by LeafIndex.  It also
// checks that the resulting range of leaves in rsp is valid, starting at start and finishing
// at end (or before) without duplicates.
func sortLeafRange(rsp *trillian.GetLeavesByIndexResponse, start, end int64) error {
	if got := int64(len(rsp.Leaves)); got > (end + 1 - start) {
		return fmt.Errorf("backend returned too many leaves: %d v [%d,%d]", got, start, end)
	}
	sort.Sort(byLeafIndex(rsp.Leaves))
	for i, leaf := range rsp.Leaves {
		if leaf.LeafIndex != (start + int64(i)) {
			return fmt.Errorf("backend returned unexpected leaf index: rsp.Leaves[%d].LeafIndex=%d for range [%d,%d]", i, leaf.LeafIndex, start, end)
		}
	}

	return nil
}

// marshalGetEntriesResponse does the conversion from the backend response to the one we need for
// an RFC compliant JSON response to the client.
func marshalGetEntriesResponse(li *logInfo, leaves []*trillian.LogLeaf) (ct.GetEntriesResponse, error) {
	jsonRsp := ct.GetEntriesResponse{}

	for _, leaf := range leaves {
		// We're only deserializing it to ensure it's valid, don't need the result. We still
		// return the data if it fails to deserialize as otherwise the root hash could not
		// be verified. However this indicates a potentially serious failure in log operation
		// or data storage that should be investigated.
		var treeLeaf ct.MerkleTreeLeaf
		if rest, err := tls.Unmarshal(leaf.LeafValue, &treeLeaf); err != nil {
			glog.Errorf("%s: Failed to deserialize Merkle leaf from backend: %d", li.LogPrefix, leaf.LeafIndex)
		} else if len(rest) > 0 {
			glog.Errorf("%s: Trailing data after Merkle leaf from backend: %d", li.LogPrefix, leaf.LeafIndex)
		}

		extraData := leaf.ExtraData
		if len(extraData) == 0 {
			glog.Errorf("%s: Missing ExtraData for leaf %d", li.LogPrefix, leaf.LeafIndex)
		}
		jsonRsp.Entries = append(jsonRsp.Entries, ct.LeafEntry{
			LeafInput: leaf.LeafValue,
			ExtraData: extraData,
		})
	}

	return jsonRsp, nil
}

// checkAuditPath does a quick scan of the proof we got from the backend for consistency.
// All the hashes should be non zero length.
func checkAuditPath(path [][]byte) bool {
	for _, node := range path {
		if len(node) != sha256.Size {
			return false
		}
	}
	return true
}

func (li *logInfo) toHTTPStatus(err error) int {
	if li.instanceOpts.ErrorMapper != nil {
		if status, ok := li.instanceOpts.ErrorMapper(err); ok {
			return status
		}
	}

	rpcStatus, ok := status.FromError(err)
	if !ok {
		return http.StatusInternalServerError
	}

	switch rpcStatus.Code() {
	case codes.OK:
		return http.StatusOK
	case codes.Canceled, codes.DeadlineExceeded:
		return http.StatusRequestTimeout
	case codes.InvalidArgument, codes.OutOfRange, codes.AlreadyExists:
		return http.StatusBadRequest
	case codes.NotFound:
		return http.StatusNotFound
	case codes.PermissionDenied, codes.ResourceExhausted:
		return http.StatusForbidden
	case codes.Unauthenticated:
		return http.StatusUnauthorized
	case codes.FailedPrecondition:
		return http.StatusPreconditionFailed
	case codes.Aborted:
		return http.StatusConflict
	case codes.Unimplemented:
		return http.StatusNotImplemented
	case codes.Unavailable:
		return http.StatusServiceUnavailable
	default:
		return http.StatusInternalServerError
	}
}<|MERGE_RESOLUTION|>--- conflicted
+++ resolved
@@ -339,7 +339,6 @@
 	return ph
 }
 
-<<<<<<< HEAD
 // Generates a custom error page to give more information on why something didn't work
 func (li *logInfo) SendHTTPError(w http.ResponseWriter, statusCode int, err error) {
 	errorBody := http.StatusText(statusCode)
@@ -347,7 +346,8 @@
 		errorBody += fmt.Sprintf("\n%v", err)
 	}
 	http.Error(w, errorBody, statusCode)
-=======
+}
+
 // getSTH returns the current STH as known to the STH getter, and updates tree
 // size / timestamp metrics correspondingly.
 func (li *logInfo) getSTH(ctx context.Context) (*ct.SignedTreeHead, error) {
@@ -359,7 +359,6 @@
 	lastSTHTimestamp.Set(float64(sth.Timestamp), logID)
 	lastSTHTreeSize.Set(float64(sth.TreeSize), logID)
 	return sth, nil
->>>>>>> 1eddb80d
 }
 
 // ParseBodyAsJSONChain tries to extract cert-chain out of request.
