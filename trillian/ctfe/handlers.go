// Copyright 2016 Google Inc. All Rights Reserved.
//
// Licensed under the Apache License, Version 2.0 (the "License");
// you may not use this file except in compliance with the License.
// You may obtain a copy of the License at
//
//     http://www.apache.org/licenses/LICENSE-2.0
//
// Unless required by applicable law or agreed to in writing, software
// distributed under the License is distributed on an "AS IS" BASIS,
// WITHOUT WARRANTIES OR CONDITIONS OF ANY KIND, either express or implied.
// See the License for the specific language governing permissions and
// limitations under the License.

package ctfe

import (
	"context"
	"crypto"
	"crypto/sha256"
	"encoding/base64"
	"encoding/json"
	"errors"
	"flag"
	"fmt"
	"io/ioutil"
	"net/http"
	"sort"
	"strconv"
	"strings"
	"sync"
	"time"

	"github.com/golang/glog"
	"github.com/google/certificate-transparency-go/tls"
	"github.com/google/certificate-transparency-go/trillian/util"
	"github.com/google/certificate-transparency-go/x509"
	"github.com/google/trillian"
	"github.com/google/trillian/monitoring"
	"google.golang.org/grpc/codes"
	"google.golang.org/grpc/status"

	ct "github.com/google/certificate-transparency-go"
)

// TODO(drysdale): remove this flag once everything has migrated to ByRange
var getByRange = flag.Bool("by_range", false, "Use trillian.GetEntriesByRange for get-entries processing")

const (
	// HTTP content type header
	contentTypeHeader string = "Content-Type"
	// MIME content type for JSON
	contentTypeJSON string = "application/json"
	// The name of the JSON response map key in get-roots responses
	jsonMapKeyCertificates string = "certificates"
	// The name of the get-entries start parameter
	getEntriesParamStart = "start"
	// The name of the get-entries end parameter
	getEntriesParamEnd = "end"
	// The name of the get-proof-by-hash parameter
	getProofParamHash = "hash"
	// The name of the get-proof-by-hash tree size parameter
	getProofParamTreeSize = "tree_size"
	// The name of the get-sth-consistency first snapshot param
	getSTHConsistencyParamFirst = "first"
	// The name of the get-sth-consistency second snapshot param
	getSTHConsistencyParamSecond = "second"
	// The name of the get-entry-and-proof index parameter
	getEntryAndProofParamLeafIndex = "leaf_index"
	// The name of the get-entry-and-proof tree size parameter
	getEntryAndProofParamTreeSize = "tree_size"
)

var (
	// MaxGetEntriesAllowed is the number of entries we allow in a get-entries request
	MaxGetEntriesAllowed int64 = 1000

	// Use an explicitly empty slice for empty proofs so it gets JSON-encoded as
	// '[]' rather than 'null'.
	emptyProof = make([][]byte, 0)
)

// EntrypointName identifies a CT entrypoint as defined in section 4 of RFC 6962.
type EntrypointName string

// Constants for entrypoint names, as exposed in statistics/logging.
const (
	AddChainName          = EntrypointName("AddChain")
	AddPreChainName       = EntrypointName("AddPreChain")
	GetSTHName            = EntrypointName("GetSTH")
	GetSTHConsistencyName = EntrypointName("GetSTHConsistency")
	GetProofByHashName    = EntrypointName("GetProofByHash")
	GetEntriesName        = EntrypointName("GetEntries")
	GetRootsName          = EntrypointName("GetRoots")
	GetEntryAndProofName  = EntrypointName("GetEntryAndProof")
)

var (
	// Metrics are all per-log (label "logid"), but may also be
	// per-entrypoint (label "ep") or per-return-code (label "rc").
	once             sync.Once
	knownLogs        monitoring.Gauge     // logid => value (always 1.0)
	isMirrorLog      monitoring.Gauge     // logid => value (either 0.0 or 1.0)
	maxMergeDelay    monitoring.Gauge     // logid => value
	expMergeDelay    monitoring.Gauge     // logid => value
	lastSCTTimestamp monitoring.Gauge     // logid => value
	lastSTHTimestamp monitoring.Gauge     // logid => value
	lastSTHTreeSize  monitoring.Gauge     // logid => value
	reqsCounter      monitoring.Counter   // logid, ep => value
	rspsCounter      monitoring.Counter   // logid, ep, rc => value
	rspLatency       monitoring.Histogram // logid, ep, rc => value
)

var errInternalServerError = errors.New("Internal Server Error")

// setupMetrics initializes all the exported metrics.
func setupMetrics(mf monitoring.MetricFactory) {
	knownLogs = mf.NewGauge("known_logs", "Set to 1 for known logs", "logid")
	isMirrorLog = mf.NewGauge("is_mirror", "Set to 1 for mirror logs", "logid")
	maxMergeDelay = mf.NewGauge("max_merge_delay", "Maximum Merge Delay in seconds", "logid")
	expMergeDelay = mf.NewGauge("expected_merge_delay", "Expected Merge Delay in seconds", "logid")
	lastSCTTimestamp = mf.NewGauge("last_sct_timestamp", "Time of last SCT in ms since epoch", "logid")
	lastSTHTimestamp = mf.NewGauge("last_sth_timestamp", "Time of last STH in ms since epoch", "logid")
	lastSTHTreeSize = mf.NewGauge("last_sth_treesize", "Size of tree at last STH", "logid")
	reqsCounter = mf.NewCounter("http_reqs", "Number of requests", "logid", "ep")
	rspsCounter = mf.NewCounter("http_rsps", "Number of responses", "logid", "ep", "rc")
	rspLatency = mf.NewHistogram("http_latency", "Latency of responses in seconds", "logid", "ep", "rc")
}

// Entrypoints is a list of entrypoint names as exposed in statistics/logging.
var Entrypoints = []EntrypointName{AddChainName, AddPreChainName, GetSTHName, GetSTHConsistencyName, GetProofByHashName, GetEntriesName, GetRootsName, GetEntryAndProofName}

// PathHandlers maps from a path to the relevant AppHandler instance.
type PathHandlers map[string]AppHandler

// AppHandler holds a logInfo and a handler function that uses it, and is
// an implementation of the http.Handler interface.
type AppHandler struct {
	Info    *logInfo
	Handler func(context.Context, *logInfo, http.ResponseWriter, *http.Request) (int, error)
	Name    EntrypointName
	Method  string // http.MethodGet or http.MethodPost
}

// ServeHTTP for an AppHandler invokes the underlying handler function but
// does additional common error and stats processing.
func (a AppHandler) ServeHTTP(w http.ResponseWriter, r *http.Request) {
	var status int
	label0 := strconv.FormatInt(a.Info.logID, 10)
	label1 := string(a.Name)
	reqsCounter.Inc(label0, label1)
	startTime := a.Info.TimeSource.Now()
	logCtx := a.Info.RequestLog.Start(r.Context())
	a.Info.RequestLog.LogPrefix(logCtx, a.Info.LogPrefix)
	defer func() {
		latency := a.Info.TimeSource.Now().Sub(startTime).Seconds()
		rspLatency.Observe(latency, label0, label1, strconv.Itoa(status))
	}()
	glog.V(2).Infof("%s: request %v %q => %s", a.Info.LogPrefix, r.Method, r.URL, a.Name)
	if r.Method != a.Method {
		glog.Warningf("%s: %s wrong HTTP method: %v", a.Info.LogPrefix, a.Name, r.Method)
		sendHTTPError(w, http.StatusMethodNotAllowed, fmt.Errorf("method not allowed: %s", r.Method))
		a.Info.RequestLog.Status(logCtx, http.StatusMethodNotAllowed)
		return
	}

	// For GET requests all params come as form encoded so we might as well parse them now.
	// POSTs will decode the raw request body as JSON later.
	if r.Method == http.MethodGet {
		if err := r.ParseForm(); err != nil {
			sendHTTPError(w, http.StatusBadRequest, fmt.Errorf("failed to parse form data: %s", err))
			a.Info.RequestLog.Status(logCtx, http.StatusBadRequest)
			return
		}
	}

	// Many/most of the handlers forward the request on to the Log RPC server; impose a deadline
	// on this onward request.
	ctx, cancel := context.WithDeadline(logCtx, getRPCDeadlineTime(a.Info))
	defer cancel()

	status, err := a.Handler(ctx, a.Info, w, r)
	a.Info.RequestLog.Status(ctx, status)
	glog.V(2).Infof("%s: %s <= status=%d", a.Info.LogPrefix, a.Name, status)
	rspsCounter.Inc(label0, label1, strconv.Itoa(status))
	if err != nil {
<<<<<<< HEAD
		glog.Warningf("%s: %s handler error: %v", a.Context.LogPrefix, a.Name, err)
		if a.Context.instanceOpts.MaskInternalErrors {
			err = errInternalServerError
		}
=======
		glog.Warningf("%s: %s handler error: %v", a.Info.LogPrefix, a.Name, err)
>>>>>>> 88ce43d4
		sendHTTPError(w, status, err)
		return
	}

	// Additional check, for consistency the handler must return an error for non-200 status
	if status != http.StatusOK {
<<<<<<< HEAD
		glog.Warningf("%s: %s handler non 200 without error: %d", a.Context.LogPrefix, a.Name, status)
		err = fmt.Errorf("http handler misbehaved, status: %d", status)
		if a.Context.instanceOpts.MaskInternalErrors {
			err = errInternalServerError
		}
		sendHTTPError(w, http.StatusInternalServerError, err)
=======
		glog.Warningf("%s: %s handler non 200 without error: %d %v", a.Info.LogPrefix, a.Name, status, err)
		sendHTTPError(w, http.StatusInternalServerError, fmt.Errorf("http handler misbehaved, status: %d", status))
>>>>>>> 88ce43d4
		return
	}
}

// CertValidationOpts contains various parameters for certificate chain validation
type CertValidationOpts struct {
	// trustedRoots is a pool of certificates that defines the roots the CT log will accept
	trustedRoots *PEMCertPool
	// currentTime is the time used for checking a certificate's validity period
	// against. If it's zero then time.Now() is used. Only for testing.
	currentTime time.Time
	// rejectExpired indicates whether certificate validity period should be used during chain verification
	rejectExpired bool
	// rejectUnexpired instructs to reject certificates that are still valid.
	rejectUnexpired bool
	// notAfterStart is the earliest notAfter date which will be accepted.
	// nil means no lower bound on the accepted range.
	notAfterStart *time.Time
	// notAfterLimit defines the cut off point of notAfter dates - only notAfter
	// dates strictly *before* notAfterLimit will be accepted.
	// nil means no upper bound on the accepted range.
	notAfterLimit *time.Time
	// acceptOnlyCA will reject any certificate without the CA bit set.
	acceptOnlyCA bool
	// extKeyUsages contains the list of EKUs to use during chain verification
	extKeyUsages []x509.ExtKeyUsage
}

// NewCertValidationOpts builds validation options based on parameters.
func NewCertValidationOpts(trustedRoots *PEMCertPool, currentTime time.Time, rejectExpired bool, rejectUnexpired bool, notAfterStart *time.Time, notAfterLimit *time.Time, acceptOnlyCA bool, extKeyUsages []x509.ExtKeyUsage) CertValidationOpts {
	var vOpts CertValidationOpts
	vOpts.trustedRoots = trustedRoots
	vOpts.currentTime = currentTime
	vOpts.rejectExpired = rejectExpired
	vOpts.rejectUnexpired = rejectUnexpired
	vOpts.notAfterStart = notAfterStart
	vOpts.notAfterLimit = notAfterLimit
	vOpts.acceptOnlyCA = acceptOnlyCA
	vOpts.extKeyUsages = extKeyUsages
	return vOpts
}

// logInfo holds information for a specific log instance.
type logInfo struct {
	// LogPrefix is a pre-formatted string identifying the log for diagnostics
	LogPrefix string
	// TimeSource is a util.TimeSource that can be injected for testing
	TimeSource util.TimeSource
	// RequestLog is a logger for various request / processing / response debug
	// information.
	RequestLog RequestLog

	// Instance-wide options
	instanceOpts InstanceOptions
	// logID is the tree ID that identifies this log in node storage
	logID int64
	// validationOpts contains the certificate chain validation parameters
	validationOpts CertValidationOpts
	// rpcClient is the client used to communicate with the Trillian backend
	rpcClient trillian.TrillianLogClient
	// signer signs objects (e.g. STHs, SCTs) for regular logs
	signer crypto.Signer
	// sthGetter provides STHs for the log
	sthGetter STHGetter
}

// newLogInfo creates a new instance of logInfo.
func newLogInfo(
	instanceOpts InstanceOptions,
	validationOpts CertValidationOpts,
	signer crypto.Signer,
	timeSource util.TimeSource,
) *logInfo {
	vCfg := instanceOpts.Validated
	cfg := vCfg.Config

	logID, prefix := cfg.LogId, cfg.Prefix
	li := &logInfo{
		logID:          logID,
		LogPrefix:      fmt.Sprintf("%s{%d}", prefix, logID),
		rpcClient:      instanceOpts.Client,
		signer:         signer,
		TimeSource:     timeSource,
		instanceOpts:   instanceOpts,
		validationOpts: validationOpts,
		RequestLog:     instanceOpts.RequestLog,
	}

	switch {
	case vCfg.FrozenSTH != nil:
		li.sthGetter = &FrozenSTHGetter{sth: vCfg.FrozenSTH}
	case cfg.IsMirror:
		st := instanceOpts.STHStorage
		if st == nil {
			st = DefaultMirrorSTHStorage{}
		}
		li.sthGetter = &MirrorSTHGetter{li: li, st: st}
	default:
		li.sthGetter = &LogSTHGetter{li: li}
	}

	once.Do(func() { setupMetrics(instanceOpts.MetricFactory) })
	label := strconv.FormatInt(logID, 10)
	knownLogs.Set(1.0, label)

	if cfg.IsMirror {
		isMirrorLog.Set(1.0, label)
	} else {
		isMirrorLog.Set(0.0, label)
	}
	maxMergeDelay.Set(float64(cfg.MaxMergeDelaySec), label)
	expMergeDelay.Set(float64(cfg.ExpectedMergeDelaySec), label)

	return li
}

// Handlers returns a map from URL paths (with the given prefix) and AppHandler instances
// to handle those entrypoints.
func (li *logInfo) Handlers(prefix string) PathHandlers {
	if !strings.HasPrefix(prefix, "/") {
		prefix = "/" + prefix
	}
	prefix = strings.TrimRight(prefix, "/")

	// Bind the logInfo instance to give an AppHandler instance for each endpoint.
	ph := PathHandlers{
		prefix + ct.AddChainPath:          AppHandler{Info: li, Handler: addChain, Name: AddChainName, Method: http.MethodPost},
		prefix + ct.AddPreChainPath:       AppHandler{Info: li, Handler: addPreChain, Name: AddPreChainName, Method: http.MethodPost},
		prefix + ct.GetSTHPath:            AppHandler{Info: li, Handler: getSTH, Name: GetSTHName, Method: http.MethodGet},
		prefix + ct.GetSTHConsistencyPath: AppHandler{Info: li, Handler: getSTHConsistency, Name: GetSTHConsistencyName, Method: http.MethodGet},
		prefix + ct.GetProofByHashPath:    AppHandler{Info: li, Handler: getProofByHash, Name: GetProofByHashName, Method: http.MethodGet},
		prefix + ct.GetEntriesPath:        AppHandler{Info: li, Handler: getEntries, Name: GetEntriesName, Method: http.MethodGet},
		prefix + ct.GetRootsPath:          AppHandler{Info: li, Handler: getRoots, Name: GetRootsName, Method: http.MethodGet},
		prefix + ct.GetEntryAndProofPath:  AppHandler{Info: li, Handler: getEntryAndProof, Name: GetEntryAndProofName, Method: http.MethodGet},
	}
	// Remove endpoints not provided by mirrors.
	if li.instanceOpts.Validated.Config.IsMirror {
		delete(ph, prefix+ct.AddChainPath)
		delete(ph, prefix+ct.AddPreChainPath)
	}

	return ph
}

// ParseBodyAsJSONChain tries to extract cert-chain out of request.
func ParseBodyAsJSONChain(r *http.Request) (ct.AddChainRequest, error) {
	body, err := ioutil.ReadAll(r.Body)
	if err != nil {
		glog.V(1).Infof("Failed to read request body: %v", err)
		return ct.AddChainRequest{}, err
	}

	var req ct.AddChainRequest
	if err := json.Unmarshal(body, &req); err != nil {
		glog.V(1).Infof("Failed to parse request body: %v", err)
		return ct.AddChainRequest{}, err
	}

	// The cert chain is not allowed to be empty. We'll defer other validation for later
	if len(req.Chain) == 0 {
		glog.V(1).Infof("Request chain is empty: %s", body)
		return ct.AddChainRequest{}, errors.New("cert chain was empty")
	}

	return req, nil
}

// appendUserCharge adds the specified user to the passed in ChargeTo and
// and returns the result.
// If the passed-in ChargeTo is nil, then a new one is created with the passed
// in user and returned.
func appendUserCharge(a *trillian.ChargeTo, user string) *trillian.ChargeTo {
	if a == nil {
		a = &trillian.ChargeTo{}
	}
	a.User = append(a.User, user)
	return a
}

// chargeUser returns a trillian.ChargeTo containing an ID for the remote User,
// or nil if instanceOpts does not have a RemoteQuotaUser function set.
func (li *logInfo) chargeUser(r *http.Request) *trillian.ChargeTo {
	if li.instanceOpts.RemoteQuotaUser != nil {
		return &trillian.ChargeTo{User: []string{li.instanceOpts.RemoteQuotaUser(r)}}
	}
	return nil
}

// addChainInternal is called by add-chain and add-pre-chain as the logic involved in
// processing these requests is almost identical
func addChainInternal(ctx context.Context, li *logInfo, w http.ResponseWriter, r *http.Request, isPrecert bool) (int, error) {
	var method EntrypointName
	var etype ct.LogEntryType
	if isPrecert {
		method = AddPreChainName
		etype = ct.PrecertLogEntryType
	} else {
		method = AddChainName
		etype = ct.X509LogEntryType
	}

	// Check the contents of the request and convert to slice of certificates.
	addChainReq, err := ParseBodyAsJSONChain(r)
	if err != nil {
		return http.StatusBadRequest, fmt.Errorf("%s: failed to parse add-chain body: %s", li.LogPrefix, err)
	}
	// Log the DERs now because they might not parse as valid X.509.
	for _, der := range addChainReq.Chain {
		li.RequestLog.AddDERToChain(ctx, der)
	}
	chain, err := verifyAddChain(li, addChainReq, isPrecert)
	if err != nil {
		return http.StatusBadRequest, fmt.Errorf("failed to verify add-chain contents: %s", err)
	}
	for _, cert := range chain {
		li.RequestLog.AddCertToChain(ctx, cert)
	}
	// Get the current time in the form used throughout RFC6962, namely milliseconds since Unix
	// epoch, and use this throughout.
	timeMillis := uint64(li.TimeSource.Now().UnixNano() / millisPerNano)

	// Build the MerkleTreeLeaf that gets sent to the backend, and make a trillian.LogLeaf for it.
	merkleLeaf, err := ct.MerkleTreeLeafFromChain(chain, etype, timeMillis)
	if err != nil {
		return http.StatusBadRequest, fmt.Errorf("failed to build MerkleTreeLeaf: %s", err)
	}
	leaf, err := buildLogLeafForAddChain(li, *merkleLeaf, chain, isPrecert)
	if err != nil {
		return http.StatusInternalServerError, fmt.Errorf("failed to build LogLeaf: %s", err)
	}

	// Send the Merkle tree leaf on to the Log server.
	req := trillian.QueueLeavesRequest{
		LogId:    li.logID,
		Leaves:   []*trillian.LogLeaf{&leaf},
		ChargeTo: li.chargeUser(r),
	}
	if li.instanceOpts.CertificateQuotaUser != nil {
		// TODO(al): ignore pre-issuers? Probably doesn't matter
		for _, cert := range chain[1:] {
			req.ChargeTo = appendUserCharge(req.ChargeTo, li.instanceOpts.CertificateQuotaUser(cert))
		}
	}

	glog.V(2).Infof("%s: %s => grpc.QueueLeaves", li.LogPrefix, method)
	rsp, err := li.rpcClient.QueueLeaves(ctx, &req)
	glog.V(2).Infof("%s: %s <= grpc.QueueLeaves err=%v", li.LogPrefix, method, err)
	if err != nil {
		return li.toHTTPStatus(err), fmt.Errorf("backend QueueLeaves request failed: %s", err)
	}
	if rsp == nil {
		return http.StatusInternalServerError, errors.New("missing QueueLeaves response")
	}
	if len(rsp.QueuedLeaves) != 1 {
		return http.StatusInternalServerError, fmt.Errorf("unexpected QueueLeaves response leaf count: %d", len(rsp.QueuedLeaves))
	}
	queuedLeaf := rsp.QueuedLeaves[0]

	// Always use the returned leaf as the basis for an SCT.
	var loggedLeaf ct.MerkleTreeLeaf
	if rest, err := tls.Unmarshal(queuedLeaf.Leaf.LeafValue, &loggedLeaf); err != nil {
		return http.StatusInternalServerError, fmt.Errorf("failed to reconstruct MerkleTreeLeaf: %s", err)
	} else if len(rest) > 0 {
		return http.StatusInternalServerError, fmt.Errorf("extra data (%d bytes) on reconstructing MerkleTreeLeaf", len(rest))
	}

	// As the Log server has definitely got the Merkle tree leaf, we can
	// generate an SCT and respond with it.
	sct, err := buildV1SCT(li.signer, &loggedLeaf)
	if err != nil {
		return http.StatusInternalServerError, fmt.Errorf("failed to generate SCT: %s", err)
	}
	sctBytes, err := tls.Marshal(*sct)
	if err != nil {
		return http.StatusInternalServerError, fmt.Errorf("failed to marshall SCT: %s", err)
	}
	// We could possibly fail to issue the SCT after this but it's v. unlikely.
	li.RequestLog.IssueSCT(ctx, sctBytes)
	err = marshalAndWriteAddChainResponse(sct, li.signer, w)
	if err != nil {
		// reason is logged and http status is already set
		return http.StatusInternalServerError, fmt.Errorf("failed to write response: %s", err)
	}
	glog.V(3).Infof("%s: %s <= SCT", li.LogPrefix, method)
	if sct.Timestamp == timeMillis {
		lastSCTTimestamp.Set(float64(sct.Timestamp), strconv.FormatInt(li.logID, 10))
	}

	return http.StatusOK, nil
}

func addChain(ctx context.Context, li *logInfo, w http.ResponseWriter, r *http.Request) (int, error) {
	return addChainInternal(ctx, li, w, r, false)
}

func addPreChain(ctx context.Context, li *logInfo, w http.ResponseWriter, r *http.Request) (int, error) {
	return addChainInternal(ctx, li, w, r, true)
}

// PingTreeHead retrieves a tree head for the given log, and updates the STH
// timestamp metrics correspondingly.
// TODO(pavelkalinnikov): Should we cache the resulting STH?
// nolint:staticcheck
func PingTreeHead(ctx context.Context, client trillian.TrillianLogClient, logID int64, prefix string) error {
	slr, err := getSignedLogRoot(ctx, client, logID, prefix)
	if err != nil {
		return err
	}
	lastSTHTimestamp.Set(float64(slr.TimestampNanos/1000/1000), strconv.FormatInt(logID, 10))
	lastSTHTreeSize.Set(float64(slr.TreeSize), strconv.FormatInt(logID, 10))
	return nil
}

func getSTH(ctx context.Context, li *logInfo, w http.ResponseWriter, r *http.Request) (int, error) {
	qctx := ctx
	if li.instanceOpts.RemoteQuotaUser != nil {
		rqu := li.instanceOpts.RemoteQuotaUser(r)
		qctx = context.WithValue(qctx, remoteQuotaCtxKey, rqu)
	}

	sth, err := li.sthGetter.GetSTH(qctx)
	if err != nil {
		return li.toHTTPStatus(err), err
	}
	lastSTHTimestamp.Set(float64(sth.Timestamp), strconv.FormatInt(li.logID, 10))
	lastSTHTreeSize.Set(float64(sth.TreeSize), strconv.FormatInt(li.logID, 10))

	if err := writeSTH(sth, w); err != nil {
		return http.StatusInternalServerError, err
	}
	return http.StatusOK, nil
}

// writeSTH marshals the STH to JSON and writes it to HTTP response.
func writeSTH(sth *ct.SignedTreeHead, w http.ResponseWriter) error {
	jsonRsp := ct.GetSTHResponse{
		TreeSize:       sth.TreeSize,
		SHA256RootHash: sth.SHA256RootHash[:],
		Timestamp:      sth.Timestamp,
	}
	var err error
	jsonRsp.TreeHeadSignature, err = tls.Marshal(sth.TreeHeadSignature)
	if err != nil {
		return fmt.Errorf("failed to tls.Marshal signature: %s", err)
	}

	w.Header().Set(contentTypeHeader, contentTypeJSON)
	jsonData, err := json.Marshal(&jsonRsp)
	if err != nil {
		return fmt.Errorf("failed to marshal response: %s", err)
	}

	_, err = w.Write(jsonData)
	if err != nil {
		// Probably too late for this as headers might have been written but we
		// don't know for sure.
		return fmt.Errorf("failed to write response data: %s", err)
	}

	return nil
}

// nolint:staticcheck
func getSTHConsistency(ctx context.Context, li *logInfo, w http.ResponseWriter, r *http.Request) (int, error) {
	first, second, err := parseGetSTHConsistencyRange(r)
	if err != nil {
		return http.StatusBadRequest, fmt.Errorf("failed to parse consistency range: %s", err)
	}
	li.RequestLog.FirstAndSecond(ctx, first, second)
	var jsonRsp ct.GetSTHConsistencyResponse
	if first != 0 {
		req := trillian.GetConsistencyProofRequest{
			LogId:          li.logID,
			FirstTreeSize:  first,
			SecondTreeSize: second,
			ChargeTo:       li.chargeUser(r),
		}

		glog.V(2).Infof("%s: GetSTHConsistency(%d, %d) => grpc.GetConsistencyProof %+v", li.LogPrefix, first, second, req)
		rsp, err := li.rpcClient.GetConsistencyProof(ctx, &req)
		glog.V(2).Infof("%s: GetSTHConsistency <= grpc.GetConsistencyProof err=%v", li.LogPrefix, err)
		if err != nil {
			return li.toHTTPStatus(err), fmt.Errorf("backend GetConsistencyProof request failed: %s", err)
		}

		// We can get here with a tree size too small to satisfy the proof.
		if rsp.SignedLogRoot != nil && rsp.SignedLogRoot.TreeSize < second {
			return http.StatusBadRequest, fmt.Errorf("need tree size: %d for proof but only got: %d", second, rsp.SignedLogRoot.TreeSize)
		}

		// Additional sanity checks, none of the hashes in the returned path should be empty
		if !checkAuditPath(rsp.Proof.Hashes) {
			return http.StatusInternalServerError, fmt.Errorf("backend returned invalid proof: %v", rsp.Proof)
		}

		// We got a valid response from the server. Marshal it as JSON and return it to the client
		jsonRsp.Consistency = rsp.Proof.Hashes
		if jsonRsp.Consistency == nil {
			jsonRsp.Consistency = emptyProof
		}
	} else {
		glog.V(2).Infof("%s: GetSTHConsistency(%d, %d) starts from 0 so return empty proof", li.LogPrefix, first, second)
		jsonRsp.Consistency = emptyProof
	}

	w.Header().Set(contentTypeHeader, contentTypeJSON)
	jsonData, err := json.Marshal(&jsonRsp)
	if err != nil {
		return http.StatusInternalServerError, fmt.Errorf("failed to marshal get-sth-consistency resp: %s", err)
	}

	_, err = w.Write(jsonData)
	if err != nil {
		// Probably too late for this as headers might have been written but we don't know for sure
		return http.StatusInternalServerError, fmt.Errorf("failed to write get-sth-consistency resp: %s", err)
	}

	return http.StatusOK, nil
}

// nolint:staticcheck
func getProofByHash(ctx context.Context, li *logInfo, w http.ResponseWriter, r *http.Request) (int, error) {
	// Accept any non empty hash that decodes from base64 and let the backend validate it further
	hash := r.FormValue(getProofParamHash)
	if len(hash) == 0 {
		return http.StatusBadRequest, errors.New("get-proof-by-hash: missing / empty hash param for get-proof-by-hash")
	}
	leafHash, err := base64.StdEncoding.DecodeString(hash)
	if err != nil {
		return http.StatusBadRequest, fmt.Errorf("get-proof-by-hash: invalid base64 hash: %s", err)
	}

	treeSize, err := strconv.ParseInt(r.FormValue(getProofParamTreeSize), 10, 64)
	if err != nil || treeSize < 1 {
		return http.StatusBadRequest, fmt.Errorf("get-proof-by-hash: missing or invalid tree_size: %v", r.FormValue(getProofParamTreeSize))
	}
	li.RequestLog.LeafHash(ctx, leafHash)
	li.RequestLog.TreeSize(ctx, treeSize)

	// Per RFC 6962 section 4.5 the API returns a single proof. This should be the lowest leaf index
	// Because we request order by sequence and we only passed one hash then the first result is
	// the correct proof to return
	req := trillian.GetInclusionProofByHashRequest{
		LogId:           li.logID,
		LeafHash:        leafHash,
		TreeSize:        treeSize,
		OrderBySequence: true,
		ChargeTo:        li.chargeUser(r),
	}
	rsp, err := li.rpcClient.GetInclusionProofByHash(ctx, &req)
	if err != nil {
		return li.toHTTPStatus(err), fmt.Errorf("backend GetInclusionProofByHash request failed: %s", err)
	}

	// We could fail to get the proof because the tree size that the server has
	// is not large enough.
	if rsp.SignedLogRoot != nil && rsp.SignedLogRoot.TreeSize < treeSize {
		return http.StatusNotFound, fmt.Errorf("log returned tree size: %d but we expected: %d", rsp.SignedLogRoot.TreeSize, treeSize)
	}

	// Additional sanity checks on the response.
	if len(rsp.Proof) == 0 {
		// The backend returns the STH even when there is no proof, so explicitly
		// map this to 4xx.
		return http.StatusNotFound, errors.New("get-proof-by-hash: backend did not return a proof")
	}
	if !checkAuditPath(rsp.Proof[0].Hashes) {
		return http.StatusInternalServerError, fmt.Errorf("get-proof-by-hash: backend returned invalid proof: %v", rsp.Proof[0])
	}

	// All checks complete, marshal and return the response
	proofRsp := ct.GetProofByHashResponse{
		LeafIndex: rsp.Proof[0].LeafIndex,
		AuditPath: rsp.Proof[0].Hashes,
	}
	if proofRsp.AuditPath == nil {
		proofRsp.AuditPath = emptyProof
	}

	w.Header().Set(contentTypeHeader, contentTypeJSON)
	jsonData, err := json.Marshal(&proofRsp)
	if err != nil {
		glog.Warningf("%s: Failed to marshal get-proof-by-hash resp: %v", li.LogPrefix, proofRsp)
		return http.StatusInternalServerError, fmt.Errorf("failed to marshal get-proof-by-hash resp: %s", err)
	}

	_, err = w.Write(jsonData)
	if err != nil {
		// Probably too late for this as headers might have been written but we don't know for sure
		return http.StatusInternalServerError, fmt.Errorf("failed to write get-proof-by-hash resp: %s", err)
	}

	return http.StatusOK, nil
}

// nolint:staticcheck
func getEntries(ctx context.Context, li *logInfo, w http.ResponseWriter, r *http.Request) (int, error) {
	// The first job is to parse the params and make sure they're sensible. We just make
	// sure the range is valid. We don't do an extra roundtrip to get the current tree
	// size and prefer to let the backend handle this case
	start, end, err := parseGetEntriesRange(r, MaxGetEntriesAllowed)
	if err != nil {
		return http.StatusBadRequest, fmt.Errorf("bad range on get-entries request: %s", err)
	}
	li.RequestLog.StartAndEnd(ctx, start, end)

	// Now make a request to the backend to get the relevant leaves
	var leaves []*trillian.LogLeaf
	if *getByRange {
		count := end + 1 - start
		req := trillian.GetLeavesByRangeRequest{
			LogId:      li.logID,
			StartIndex: start,
			Count:      count,
			ChargeTo:   li.chargeUser(r),
		}
		rsp, err := li.rpcClient.GetLeavesByRange(ctx, &req)
		if err != nil {
			return li.toHTTPStatus(err), fmt.Errorf("backend GetLeavesByRange request failed: %s", err)
		}
		if rsp.SignedLogRoot != nil && rsp.SignedLogRoot.TreeSize <= start {
			// If the returned tree is too small to contain any leaves return the 4xx
			// explicitly here.
			return http.StatusBadRequest, fmt.Errorf("request for leaves from %d but current tree size only %d", start, rsp.SignedLogRoot.TreeSize)
		}
		// Do some sanity checks on the result.
		if len(rsp.Leaves) > int(count) {
			return http.StatusInternalServerError, fmt.Errorf("backend returned too many leaves: %d vs [%d,%d]", len(rsp.Leaves), start, end)
		}
		for i, leaf := range rsp.Leaves {
			if leaf.LeafIndex != start+int64(i) {
				return http.StatusInternalServerError, fmt.Errorf("backend returned unexpected leaf index: rsp.Leaves[%d].LeafIndex=%d for range [%d,%d]", i, leaf.LeafIndex, start, end)
			}
		}
		leaves = rsp.Leaves
	} else {
		req := trillian.GetLeavesByIndexRequest{
			LogId:     li.logID,
			LeafIndex: buildIndicesForRange(start, end),
			ChargeTo:  li.chargeUser(r),
		}
		rsp, err := li.rpcClient.GetLeavesByIndex(ctx, &req)
		if err != nil {
			return li.toHTTPStatus(err), fmt.Errorf("backend GetLeavesByIndex request failed: %s", err)
		}

		if rsp.SignedLogRoot != nil && rsp.SignedLogRoot.TreeSize <= start {
			// If the returned tree is too small to contain any leaves return the 4xx
			// explicitly here. It was previously returned via the error status
			// mapping above.
			return http.StatusBadRequest, fmt.Errorf("need tree size: %d to get leaves but only got: %d", rsp.SignedLogRoot.TreeSize, start)
		}

		// Trillian doesn't guarantee the returned leaves are in order (they don't need to be
		// because each leaf comes with an index).  CT doesn't expose an index field and so
		// needs to return leaves in order.  Therefore, sort the results (and check for missing
		// or duplicate indices along the way).
		if err := sortLeafRange(rsp, start, end); err != nil {
			return http.StatusInternalServerError, fmt.Errorf("backend get-entries range invalid: %s", err)
		}
		leaves = rsp.Leaves
	}

	// Now we've checked the RPC response and it seems to be valid we need
	// to serialize the leaves in JSON format for the HTTP response. Doing a
	// round trip via the leaf deserializer gives us another chance to
	// prevent bad / corrupt data from reaching the client.
	jsonRsp, err := marshalGetEntriesResponse(li, leaves)
	if err != nil {
		return http.StatusInternalServerError, fmt.Errorf("failed to process leaves returned from backend: %s", err)
	}

	w.Header().Set(contentTypeHeader, contentTypeJSON)
	jsonData, err := json.Marshal(&jsonRsp)
	if err != nil {
		return http.StatusInternalServerError, fmt.Errorf("failed to marshal get-entries resp: %s", err)
	}

	_, err = w.Write(jsonData)
	if err != nil {
		// Probably too late for this as headers might have been written but we don't know for sure
		return http.StatusInternalServerError, fmt.Errorf("failed to write get-entries resp: %s", err)
	}

	return http.StatusOK, nil
}

func getRoots(ctx context.Context, li *logInfo, w http.ResponseWriter, r *http.Request) (int, error) {
	// Pull out the raw certificates from the parsed versions
	rawCerts := make([][]byte, 0, len(li.validationOpts.trustedRoots.RawCertificates()))
	for _, cert := range li.validationOpts.trustedRoots.RawCertificates() {
		rawCerts = append(rawCerts, cert.Raw)
	}

	jsonMap := make(map[string]interface{})
	jsonMap[jsonMapKeyCertificates] = rawCerts
	enc := json.NewEncoder(w)
	err := enc.Encode(jsonMap)
	if err != nil {
		glog.Warningf("%s: get_roots failed: %v", li.LogPrefix, err)
		return http.StatusInternalServerError, fmt.Errorf("get-roots failed with: %s", err)
	}

	return http.StatusOK, nil
}

// See RFC 6962 Section 4.8.
// nolint:staticcheck
func getEntryAndProof(ctx context.Context, li *logInfo, w http.ResponseWriter, r *http.Request) (int, error) {
	// Ensure both numeric params are present and look reasonable.
	leafIndex, treeSize, err := parseGetEntryAndProofParams(r)
	if err != nil {
		return http.StatusBadRequest, fmt.Errorf("failed to parse get-entry-and-proof params: %s", err)
	}
	li.RequestLog.LeafIndex(ctx, leafIndex)
	li.RequestLog.TreeSize(ctx, treeSize)

	req := trillian.GetEntryAndProofRequest{
		LogId:     li.logID,
		LeafIndex: leafIndex,
		TreeSize:  treeSize,
		ChargeTo:  li.chargeUser(r),
	}
	rsp, err := li.rpcClient.GetEntryAndProof(ctx, &req)
	if err != nil {
		return li.toHTTPStatus(err), fmt.Errorf("backend GetEntryAndProof request failed: %s", err)
	}

	if rsp.SignedLogRoot != nil && rsp.SignedLogRoot.TreeSize < treeSize {
		// If tree size is not large enough return the 4xx here, would previously
		// have come from the error status mapping above.
		return http.StatusBadRequest, fmt.Errorf("need tree size: %d for proof but only got: %d", req.TreeSize, rsp.SignedLogRoot.TreeSize)
	}

	// Apply some checks that we got reasonable data from the backend
	if rsp.Leaf == nil || len(rsp.Leaf.LeafValue) == 0 || rsp.Proof == nil {
		return http.StatusInternalServerError, fmt.Errorf("got RPC bad response, possible extra info: %v", rsp)
	}
	if treeSize > 1 && len(rsp.Proof.Hashes) == 0 {
		return http.StatusInternalServerError, fmt.Errorf("got RPC bad response (missing proof), possible extra info: %v", rsp)
	}

	// Build and marshal the response to the client
	jsonRsp := ct.GetEntryAndProofResponse{
		LeafInput: rsp.Leaf.LeafValue,
		ExtraData: rsp.Leaf.ExtraData,
		AuditPath: rsp.Proof.Hashes,
	}

	w.Header().Set(contentTypeHeader, contentTypeJSON)
	jsonData, err := json.Marshal(&jsonRsp)
	if err != nil {
		return http.StatusInternalServerError, fmt.Errorf("failed to marshal get-entry-and-proof resp: %s", err)
	}

	_, err = w.Write(jsonData)
	if err != nil {

		// Probably too late for this as headers might have been written but we don't know for sure
		return http.StatusInternalServerError, fmt.Errorf("failed to write get-entry-and-proof resp: %s", err)
	}

	return http.StatusOK, nil
}

// Generates a custom error page to give more information on why something didn't work
// TODO(Martin2112): Not sure if we want to expose any detail or not
func sendHTTPError(w http.ResponseWriter, statusCode int, err error) {
	http.Error(w, fmt.Sprintf("%s\n%v", http.StatusText(statusCode), err), statusCode)
}

// getRPCDeadlineTime calculates the future time an RPC should expire based on our config
func getRPCDeadlineTime(li *logInfo) time.Time {
	return li.TimeSource.Now().Add(li.instanceOpts.Deadline)
}

// verifyAddChain is used by add-chain and add-pre-chain. It does the checks that the supplied
// cert is of the correct type and chains to a trusted root.
// TODO(Martin2112): This may not implement all the RFC requirements. Check what is provided
// by fixchain (called by this code) plus the ones here to make sure that it is compliant.
func verifyAddChain(li *logInfo, req ct.AddChainRequest, expectingPrecert bool) ([]*x509.Certificate, error) {
	// We already checked that the chain is not empty so can move on to verification
	validPath, err := ValidateChain(req.Chain, li.validationOpts)
	if err != nil {
		// We rejected it because the cert failed checks or we could not find a path to a root etc.
		// Lots of possible causes for errors
		return nil, fmt.Errorf("chain failed to verify: %s", err)
	}

	isPrecert, err := IsPrecertificate(validPath[0])
	if err != nil {
		return nil, fmt.Errorf("precert test failed: %s", err)
	}

	// The type of the leaf must match the one the handler expects
	if isPrecert != expectingPrecert {
		if expectingPrecert {
			glog.Warningf("%s: Cert (or precert with invalid CT ext) submitted as precert chain: %x", li.LogPrefix, req.Chain)
		} else {
			glog.Warningf("%s: Precert (or cert with invalid CT ext) submitted as cert chain: %x", li.LogPrefix, req.Chain)
		}
		return nil, fmt.Errorf("cert / precert mismatch: %T", expectingPrecert)
	}

	return validPath, nil
}

func extractRawCerts(chain []*x509.Certificate) []ct.ASN1Cert {
	raw := make([]ct.ASN1Cert, len(chain))
	for i, cert := range chain {
		raw[i] = ct.ASN1Cert{Data: cert.Raw}
	}
	return raw
}

// buildLogLeafForAddChain does the hashing to build a LogLeaf that will be
// sent to the backend by add-chain and add-pre-chain endpoints.
func buildLogLeafForAddChain(li *logInfo,
	merkleLeaf ct.MerkleTreeLeaf, chain []*x509.Certificate, isPrecert bool,
) (trillian.LogLeaf, error) {
	raw := extractRawCerts(chain)
	return util.BuildLogLeaf(li.LogPrefix, merkleLeaf, 0, raw[0], raw[1:], isPrecert)
}

// marshalAndWriteAddChainResponse is used by add-chain and add-pre-chain to create and write
// the JSON response to the client
func marshalAndWriteAddChainResponse(sct *ct.SignedCertificateTimestamp, signer crypto.Signer, w http.ResponseWriter) error {
	logID, err := GetCTLogID(signer.Public())
	if err != nil {
		return fmt.Errorf("failed to marshal logID: %s", err)
	}
	sig, err := tls.Marshal(sct.Signature)
	if err != nil {
		return fmt.Errorf("failed to marshal signature: %s", err)
	}

	rsp := ct.AddChainResponse{
		SCTVersion: sct.SCTVersion,
		Timestamp:  sct.Timestamp,
		ID:         logID[:],
		Extensions: base64.StdEncoding.EncodeToString(sct.Extensions),
		Signature:  sig,
	}

	w.Header().Set(contentTypeHeader, contentTypeJSON)
	jsonData, err := json.Marshal(&rsp)
	if err != nil {
		return fmt.Errorf("failed to marshal add-chain: %s", err)
	}

	_, err = w.Write(jsonData)
	if err != nil {
		return fmt.Errorf("failed to write add-chain resp: %s", err)
	}

	return nil
}

func parseGetEntriesRange(r *http.Request, maxRange int64) (int64, int64, error) {
	start, err := strconv.ParseInt(r.FormValue(getEntriesParamStart), 10, 64)
	if err != nil {
		return 0, 0, err
	}

	end, err := strconv.ParseInt(r.FormValue(getEntriesParamEnd), 10, 64)
	if err != nil {
		return 0, 0, err
	}

	if start < 0 || end < 0 {
		return 0, 0, fmt.Errorf("start (%d) and end (%d) parameters must be >= 0", start, end)
	}
	if start > end {
		return 0, 0, fmt.Errorf("start (%d) and end (%d) is not a valid range", start, end)
	}

	count := end - start + 1
	if count > maxRange {
		end = start + maxRange - 1
	}

	return start, end, nil
}

func parseGetEntryAndProofParams(r *http.Request) (int64, int64, error) {
	leafIndex, err := strconv.ParseInt(r.FormValue(getEntryAndProofParamLeafIndex), 10, 64)
	if err != nil {
		return 0, 0, err
	}

	treeSize, err := strconv.ParseInt(r.FormValue(getEntryAndProofParamTreeSize), 10, 64)
	if err != nil {
		return 0, 0, err
	}

	if treeSize <= 0 {
		return 0, 0, fmt.Errorf("tree_size must be > 0, got: %d", treeSize)
	}
	if leafIndex < 0 {
		return 0, 0, fmt.Errorf("leaf_index must be >= 0, got: %d", treeSize)
	}
	if leafIndex >= treeSize {
		return 0, 0, fmt.Errorf("leaf_index %d out of range for tree of size %d", leafIndex, treeSize)
	}

	return leafIndex, treeSize, nil
}

func parseGetSTHConsistencyRange(r *http.Request) (int64, int64, error) {
	firstVal := r.FormValue(getSTHConsistencyParamFirst)
	secondVal := r.FormValue(getSTHConsistencyParamSecond)
	if firstVal == "" {
		return 0, 0, errors.New("parameter 'first' is required")
	}
	if secondVal == "" {
		return 0, 0, errors.New("parameter 'second' is required")
	}

	first, err := strconv.ParseInt(firstVal, 10, 64)
	if err != nil {
		return 0, 0, errors.New("parameter 'first' is malformed")
	}

	second, err := strconv.ParseInt(secondVal, 10, 64)
	if err != nil {
		return 0, 0, errors.New("parameter 'second' is malformed")
	}

	if first < 0 || second < 0 {
		return 0, 0, fmt.Errorf("first and second params cannot be <0: %d %d", first, second)
	}
	if second < first {
		return 0, 0, fmt.Errorf("invalid first, second params: %d %d", first, second)
	}

	return first, second, nil
}

// buildIndicesForRange expands the range out, the backend allows for non contiguous leaf fetches
// but the CT spec doesn't. The input values should have been checked for consistency before calling
// this.
func buildIndicesForRange(start, end int64) []int64 {
	indices := make([]int64, 0, end-start+1)
	for i := start; i <= end; i++ {
		indices = append(indices, i)
	}
	return indices
}

type byLeafIndex []*trillian.LogLeaf

func (ll byLeafIndex) Len() int {
	return len(ll)
}
func (ll byLeafIndex) Swap(i, j int) {
	ll[i], ll[j] = ll[j], ll[i]
}
func (ll byLeafIndex) Less(i, j int) bool {
	return ll[i].LeafIndex < ll[j].LeafIndex
}

// sortLeafRange re-orders the leaves in rsp to be in ascending order by LeafIndex.  It also
// checks that the resulting range of leaves in rsp is valid, starting at start and finishing
// at end (or before) without duplicates.
func sortLeafRange(rsp *trillian.GetLeavesByIndexResponse, start, end int64) error {
	if got := int64(len(rsp.Leaves)); got > (end + 1 - start) {
		return fmt.Errorf("backend returned too many leaves: %d v [%d,%d]", got, start, end)
	}
	sort.Sort(byLeafIndex(rsp.Leaves))
	for i, leaf := range rsp.Leaves {
		if leaf.LeafIndex != (start + int64(i)) {
			return fmt.Errorf("backend returned unexpected leaf index: rsp.Leaves[%d].LeafIndex=%d for range [%d,%d]", i, leaf.LeafIndex, start, end)
		}
	}

	return nil
}

// marshalGetEntriesResponse does the conversion from the backend response to the one we need for
// an RFC compliant JSON response to the client.
func marshalGetEntriesResponse(li *logInfo, leaves []*trillian.LogLeaf) (ct.GetEntriesResponse, error) {
	jsonRsp := ct.GetEntriesResponse{}

	for _, leaf := range leaves {
		// We're only deserializing it to ensure it's valid, don't need the result. We still
		// return the data if it fails to deserialize as otherwise the root hash could not
		// be verified. However this indicates a potentially serious failure in log operation
		// or data storage that should be investigated.
		var treeLeaf ct.MerkleTreeLeaf
		if rest, err := tls.Unmarshal(leaf.LeafValue, &treeLeaf); err != nil {
			glog.Errorf("%s: Failed to deserialize Merkle leaf from backend: %d", li.LogPrefix, leaf.LeafIndex)
		} else if len(rest) > 0 {
			glog.Errorf("%s: Trailing data after Merkle leaf from backend: %d", li.LogPrefix, leaf.LeafIndex)
		}

		extraData := leaf.ExtraData
		if len(extraData) == 0 {
			glog.Errorf("%s: Missing ExtraData for leaf %d", li.LogPrefix, leaf.LeafIndex)
		}
		jsonRsp.Entries = append(jsonRsp.Entries, ct.LeafEntry{
			LeafInput: leaf.LeafValue,
			ExtraData: extraData,
		})
	}

	return jsonRsp, nil
}

// checkAuditPath does a quick scan of the proof we got from the backend for consistency.
// All the hashes should be non zero length.
func checkAuditPath(path [][]byte) bool {
	for _, node := range path {
		if len(node) != sha256.Size {
			return false
		}
	}
	return true
}

func (li *logInfo) toHTTPStatus(err error) int {
	if li.instanceOpts.ErrorMapper != nil {
		if status, ok := li.instanceOpts.ErrorMapper(err); ok {
			return status
		}
	}

	rpcStatus, ok := status.FromError(err)
	if !ok {
		return http.StatusInternalServerError
	}

	switch rpcStatus.Code() {
	case codes.OK:
		return http.StatusOK
	case codes.Canceled, codes.DeadlineExceeded:
		return http.StatusRequestTimeout
	case codes.InvalidArgument, codes.OutOfRange, codes.AlreadyExists:
		return http.StatusBadRequest
	case codes.NotFound:
		return http.StatusNotFound
	case codes.PermissionDenied, codes.ResourceExhausted:
		return http.StatusForbidden
	case codes.Unauthenticated:
		return http.StatusUnauthorized
	case codes.FailedPrecondition:
		return http.StatusPreconditionFailed
	case codes.Aborted:
		return http.StatusConflict
	case codes.Unimplemented:
		return http.StatusNotImplemented
	case codes.Unavailable:
		return http.StatusServiceUnavailable
	default:
		return http.StatusInternalServerError
	}
}<|MERGE_RESOLUTION|>--- conflicted
+++ resolved
@@ -111,8 +111,6 @@
 	rspLatency       monitoring.Histogram // logid, ep, rc => value
 )
 
-var errInternalServerError = errors.New("Internal Server Error")
-
 // setupMetrics initializes all the exported metrics.
 func setupMetrics(mf monitoring.MetricFactory) {
 	knownLogs = mf.NewGauge("known_logs", "Set to 1 for known logs", "logid")
@@ -159,7 +157,7 @@
 	glog.V(2).Infof("%s: request %v %q => %s", a.Info.LogPrefix, r.Method, r.URL, a.Name)
 	if r.Method != a.Method {
 		glog.Warningf("%s: %s wrong HTTP method: %v", a.Info.LogPrefix, a.Name, r.Method)
-		sendHTTPError(w, http.StatusMethodNotAllowed, fmt.Errorf("method not allowed: %s", r.Method))
+		a.Info.SendHTTPError(w, http.StatusMethodNotAllowed, fmt.Errorf("method not allowed: %s", r.Method))
 		a.Info.RequestLog.Status(logCtx, http.StatusMethodNotAllowed)
 		return
 	}
@@ -168,7 +166,7 @@
 	// POSTs will decode the raw request body as JSON later.
 	if r.Method == http.MethodGet {
 		if err := r.ParseForm(); err != nil {
-			sendHTTPError(w, http.StatusBadRequest, fmt.Errorf("failed to parse form data: %s", err))
+			a.Info.SendHTTPError(w, http.StatusBadRequest, fmt.Errorf("failed to parse form data: %s", err))
 			a.Info.RequestLog.Status(logCtx, http.StatusBadRequest)
 			return
 		}
@@ -184,31 +182,15 @@
 	glog.V(2).Infof("%s: %s <= status=%d", a.Info.LogPrefix, a.Name, status)
 	rspsCounter.Inc(label0, label1, strconv.Itoa(status))
 	if err != nil {
-<<<<<<< HEAD
-		glog.Warningf("%s: %s handler error: %v", a.Context.LogPrefix, a.Name, err)
-		if a.Context.instanceOpts.MaskInternalErrors {
-			err = errInternalServerError
-		}
-=======
 		glog.Warningf("%s: %s handler error: %v", a.Info.LogPrefix, a.Name, err)
->>>>>>> 88ce43d4
-		sendHTTPError(w, status, err)
+		a.Info.SendHTTPError(w, status, err)
 		return
 	}
 
 	// Additional check, for consistency the handler must return an error for non-200 status
 	if status != http.StatusOK {
-<<<<<<< HEAD
-		glog.Warningf("%s: %s handler non 200 without error: %d", a.Context.LogPrefix, a.Name, status)
-		err = fmt.Errorf("http handler misbehaved, status: %d", status)
-		if a.Context.instanceOpts.MaskInternalErrors {
-			err = errInternalServerError
-		}
-		sendHTTPError(w, http.StatusInternalServerError, err)
-=======
 		glog.Warningf("%s: %s handler non 200 without error: %d %v", a.Info.LogPrefix, a.Name, status, err)
-		sendHTTPError(w, http.StatusInternalServerError, fmt.Errorf("http handler misbehaved, status: %d", status))
->>>>>>> 88ce43d4
+		a.Info.SendHTTPError(w, http.StatusInternalServerError, fmt.Errorf("http handler misbehaved, status: %d", status))
 		return
 	}
 }
@@ -353,6 +335,16 @@
 	return ph
 }
 
+// Generates a custom error page to give more information on why something didn't work
+// TODO(Martin2112): Not sure if we want to expose any detail or not
+func (li *logInfo) SendHTTPError(w http.ResponseWriter, statusCode int, err error) {
+	errorBody := http.StatusText(statusCode)
+	if !(li.instanceOpts.MaskInternalErrors && statusCode == http.StatusInternalServerError) {
+		errorBody += fmt.Sprintf("\n%v", err)
+	}
+	http.Error(w, errorBody, statusCode)
+}
+
 // ParseBodyAsJSONChain tries to extract cert-chain out of request.
 func ParseBodyAsJSONChain(r *http.Request) (ct.AddChainRequest, error) {
 	body, err := ioutil.ReadAll(r.Body)
@@ -872,12 +864,6 @@
 	}
 
 	return http.StatusOK, nil
-}
-
-// Generates a custom error page to give more information on why something didn't work
-// TODO(Martin2112): Not sure if we want to expose any detail or not
-func sendHTTPError(w http.ResponseWriter, statusCode int, err error) {
-	http.Error(w, fmt.Sprintf("%s\n%v", http.StatusText(statusCode), err), statusCode)
 }
 
 // getRPCDeadlineTime calculates the future time an RPC should expire based on our config
