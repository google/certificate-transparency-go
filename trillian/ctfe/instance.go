--- conflicted
+++ resolved
@@ -43,12 +43,6 @@
 	// ErrorMapper converts an error from an RPC request to an HTTP status, plus
 	// a boolean to indicate whether the conversion succeeded.
 	ErrorMapper func(error) (int, bool)
-<<<<<<< HEAD
-	RequestLog  RequestLog
-	// MaskInternalErrors indicates if internal server errors should be returned
-	// with context or without
-	MaskInternalErrors bool
-=======
 	// RequestLog provides structured logging of CTFE requests.
 	RequestLog RequestLog
 	// RemoteUser returns a string representing the originating host for the
@@ -66,6 +60,9 @@
 	// instances will use it, i.e. when IsMirror == true in the config. If it is
 	// empty then the DefaultMirrorSTHStorage will be used.
 	STHStorage MirrorSTHStorage
+	// MaskInternalErrors indicates if internal server errors should be masked
+	// or returned to the user containing the full error message.
+	MaskInternalErrors bool
 }
 
 // SetUpInstance sets up a log (or log mirror) instance using the provided
@@ -90,7 +87,6 @@
 	// TODO(pavelkalinnikov): Handlers can take the prefix from logInfo's opts.
 	handlers := logInfo.Handlers(opts.Validated.Config.Prefix)
 	return &handlers, logInfo.sthGetter, nil
->>>>>>> 88ce43d4
 }
 
 func setUpLogInfo(ctx context.Context, opts InstanceOptions) (*logInfo, error) {
