// Copyright 2016 Google Inc. All Rights Reserved.
//
// Licensed under the Apache License, Version 2.0 (the "License");
// you may not use this file except in compliance with the License.
// You may obtain a copy of the License at
//
//     http://www.apache.org/licenses/LICENSE-2.0
//
// Unless required by applicable law or agreed to in writing, software
// distributed under the License is distributed on an "AS IS" BASIS,
// WITHOUT WARRANTIES OR CONDITIONS OF ANY KIND, either express or implied.
// See the License for the specific language governing permissions and
// limitations under the License.

package ctfe

import (
	"fmt"
	"strings"
	"testing"

	"github.com/golang/protobuf/proto"
	"github.com/golang/protobuf/ptypes"
	"github.com/golang/protobuf/ptypes/any"
	"github.com/golang/protobuf/ptypes/timestamp"
	"github.com/google/certificate-transparency-go/trillian/ctfe/configpb"
	"github.com/google/certificate-transparency-go/trillian/ctfe/testonly"
	_ "github.com/google/trillian/crypto/keys/der/proto" // Register key handler.
	kto "github.com/google/trillian/crypto/keys/testonly"
	"github.com/google/trillian/crypto/keyspb"
)

var (
	pubKey = &keyspb.PublicKey{
		Der: kto.MustMarshalPublicPEMToDER(testonly.CTLogPublicKeyPEM),
	}
	privKey = mustMarshalAny(&keyspb.PrivateKey{
		Der: kto.MustMarshalPrivatePEMToDER(
			testonly.CTLogPrivateKeyPEM, testonly.CTLogKeyPassword),
	})
	invalidTimestamp = &timestamp.Timestamp{Nanos: int32(1e9)}
)

func mustMarshalAny(pb proto.Message) *any.Any {
	ret, err := ptypes.MarshalAny(pb)
	if err != nil {
		panic(fmt.Sprintf("MarshalAny failed: %v", err))
	}
	return ret
}

func TestValidateLogConfig(t *testing.T) {
	for _, tc := range []struct {
		desc    string
		cfg     configpb.LogConfig
		wantErr string
	}{
		{
			desc:    "empty-log-ID",
			wantErr: "empty log ID",
			cfg:     configpb.LogConfig{},
		},
		{
			desc:    "empty-public-key",
			wantErr: "empty public key",
			cfg:     configpb.LogConfig{LogId: 123, IsMirror: true},
		},
		{
			desc:    "invalid-public-key-empty",
			wantErr: "invalid public key",
			cfg: configpb.LogConfig{
				LogId:     123,
				PublicKey: &keyspb.PublicKey{},
				IsMirror:  true,
			},
		},
		{
			desc:    "invalid-public-key-abacaba",
			wantErr: "invalid public key",
			cfg: configpb.LogConfig{
				LogId:     123,
				PublicKey: &keyspb.PublicKey{Der: []byte("abacaba")},
				IsMirror:  true,
			},
		},
		{
			desc:    "empty-private-key",
			wantErr: "empty private key",
			cfg:     configpb.LogConfig{LogId: 123},
		},
		{
			desc:    "invalid-private-key",
			wantErr: "invalid private key",
			cfg: configpb.LogConfig{
				LogId:      123,
				PrivateKey: &any.Any{},
			},
		},
		{
			desc:    "unnecessary-private-key",
			wantErr: "unnecessary private key",
			cfg: configpb.LogConfig{
				LogId:      123,
				PublicKey:  pubKey,
				PrivateKey: privKey,
				IsMirror:   true,
			},
		},
		{
			desc:    "invalid-start-timestamp",
			wantErr: "invalid start timestamp",
			cfg: configpb.LogConfig{
				LogId:         123,
				PrivateKey:    privKey,
				NotAfterStart: invalidTimestamp,
			},
		},
		{
			desc:    "invalid-limit-timestamp",
			wantErr: "invalid limit timestamp",
			cfg: configpb.LogConfig{
				LogId:         123,
				PrivateKey:    privKey,
				NotAfterLimit: invalidTimestamp,
			},
		},
		{
			desc:    "limit-before-start",
			wantErr: "limit before start",
			cfg: configpb.LogConfig{
				LogId:         123,
				PrivateKey:    privKey,
				NotAfterStart: &timestamp.Timestamp{Seconds: 200},
				NotAfterLimit: &timestamp.Timestamp{Seconds: 100},
			},
		},
		{
			desc: "ok",
			cfg: configpb.LogConfig{
				LogId:      123,
				PrivateKey: privKey,
			},
		},
		{
			// Note: Substituting an arbitrary proto.Message as a PrivateKey will not
			// fail the validation because the actual key loading happens at runtime.
			// TODO(pavelkalinnikov): Decouple key protos validation and loading, and
			// make this test fail.
			desc: "ok-not-a-key",
			cfg: configpb.LogConfig{
				LogId:      123,
				PrivateKey: mustMarshalAny(&configpb.LogConfig{}),
			},
		},
		{
			desc: "ok-mirror",
			cfg: configpb.LogConfig{
				LogId:     123,
				PublicKey: pubKey,
				IsMirror:  true,
			},
		},
		{
			desc: "ok-start-timestamp",
			cfg: configpb.LogConfig{
				LogId:         123,
				PrivateKey:    privKey,
				NotAfterStart: &timestamp.Timestamp{Seconds: 100},
			},
		},
		{
			desc: "ok-limit-timestamp",
			cfg: configpb.LogConfig{
				LogId:         123,
				PrivateKey:    privKey,
				NotAfterLimit: &timestamp.Timestamp{Seconds: 200},
			},
		},
		{
			desc: "ok-range-timestamp",
			cfg: configpb.LogConfig{
				LogId:         123,
				PrivateKey:    privKey,
				NotAfterStart: &timestamp.Timestamp{Seconds: 300},
				NotAfterLimit: &timestamp.Timestamp{Seconds: 400},
			},
		},
	} {
		t.Run(tc.desc, func(t *testing.T) {
			err := ValidateLogConfig(&tc.cfg)
			if len(tc.wantErr) == 0 && err != nil {
				t.Errorf("ValidateLogConfig()=%v, want nil", err)
			}
			if len(tc.wantErr) > 0 && (err == nil || !strings.Contains(err.Error(), tc.wantErr)) {
				t.Errorf("ValidateLogConfig()=%v, want err containing %q", err, tc.wantErr)
			}
		})
	}
}

func TestValidateLogMultiConfig(t *testing.T) {
	for _, tc := range []struct {
		desc    string
		cfg     configpb.LogMultiConfig
		wantErr string
	}{
		{
			desc:    "empty-backend-name",
			wantErr: "empty backend name",
			cfg: configpb.LogMultiConfig{
				Backends: &configpb.LogBackendSet{
					Backend: []*configpb.LogBackend{
						{BackendSpec: "testspec"},
					},
				},
			},
		},
		{
			desc:    "empty-backend-spec",
			wantErr: "empty backend spec",
			cfg: configpb.LogMultiConfig{
				Backends: &configpb.LogBackendSet{
					Backend: []*configpb.LogBackend{
						{Name: "log1"},
					},
				},
			},
		},
		{
			desc:    "duplicate-backend-name",
			wantErr: "duplicate backend name",
			cfg: configpb.LogMultiConfig{
				Backends: &configpb.LogBackendSet{
					Backend: []*configpb.LogBackend{
						{Name: "dup", BackendSpec: "testspec"},
						{Name: "dup", BackendSpec: "testspec"},
					},
				},
			},
		},
		{
			desc:    "duplicate-backend-spec",
			wantErr: "duplicate backend spec",
			cfg: configpb.LogMultiConfig{
				Backends: &configpb.LogBackendSet{
					Backend: []*configpb.LogBackend{
						{Name: "log1", BackendSpec: "testspec"},
						{Name: "log2", BackendSpec: "testspec"},
					},
				},
			},
		},
		{
			desc:    "invalid-log-config",
			wantErr: "log config: empty log ID",
			cfg: configpb.LogMultiConfig{
				Backends: &configpb.LogBackendSet{
					Backend: []*configpb.LogBackend{
						{Name: "log1", BackendSpec: "testspec"},
					},
				},
				LogConfigs: &configpb.LogConfigSet{
					Config: []*configpb.LogConfig{
						{Prefix: "pref"},
					},
				},
			},
		},
		{
			desc:    "empty-prefix",
			wantErr: "empty prefix",
			cfg: configpb.LogMultiConfig{
				Backends: &configpb.LogBackendSet{
					Backend: []*configpb.LogBackend{
						{Name: "log1", BackendSpec: "testspec"},
					},
				},
				LogConfigs: &configpb.LogConfigSet{
					Config: []*configpb.LogConfig{
						{LogId: 1, PrivateKey: privKey, LogBackendName: "log1"},
					},
				},
			},
		},
		{
			desc:    "duplicate-prefix",
			wantErr: "duplicate prefix",
			cfg: configpb.LogMultiConfig{
				Backends: &configpb.LogBackendSet{
					Backend: []*configpb.LogBackend{
						{Name: "log1", BackendSpec: "testspec1"},
					},
				},
				LogConfigs: &configpb.LogConfigSet{
					Config: []*configpb.LogConfig{
						{LogId: 1, Prefix: "pref1", PrivateKey: privKey, LogBackendName: "log1"},
						{LogId: 2, Prefix: "pref2", PrivateKey: privKey, LogBackendName: "log1"},
						{LogId: 3, Prefix: "pref1", PrivateKey: privKey, LogBackendName: "log1"},
					},
				},
			},
		},
		{
			desc:    "references-undefined-backend",
			wantErr: "references undefined backend",
			cfg: configpb.LogMultiConfig{
				Backends: &configpb.LogBackendSet{
					Backend: []*configpb.LogBackend{
						{Name: "log1", BackendSpec: "testspec"},
					},
				},
				LogConfigs: &configpb.LogConfigSet{
					Config: []*configpb.LogConfig{
						{LogId: 2, Prefix: "pref2", PrivateKey: privKey, LogBackendName: "log2"},
					},
				},
			},
		},
		{
			desc:    "dup-tree-id-on-same-backend",
			wantErr: "dup tree id",
			cfg: configpb.LogMultiConfig{
				Backends: &configpb.LogBackendSet{
					Backend: []*configpb.LogBackend{
						{Name: "log1", BackendSpec: "testspec1"},
					},
				},
				LogConfigs: &configpb.LogConfigSet{
					Config: []*configpb.LogConfig{
						{LogId: 1, Prefix: "pref1", PrivateKey: privKey, LogBackendName: "log1"},
						{LogId: 2, Prefix: "pref2", PrivateKey: privKey, LogBackendName: "log1"},
						{LogId: 1, Prefix: "pref3", PrivateKey: privKey, LogBackendName: "log1"},
					},
				},
			},
		},
		{
			desc: "ok-all-distinct",
			cfg: configpb.LogMultiConfig{
				Backends: &configpb.LogBackendSet{
					Backend: []*configpb.LogBackend{
						{Name: "log1", BackendSpec: "testspec1"},
						{Name: "log2", BackendSpec: "testspec2"},
						{Name: "log3", BackendSpec: "testspec3"},
					},
				},
				LogConfigs: &configpb.LogConfigSet{
					Config: []*configpb.LogConfig{
						{LogId: 1, Prefix: "pref1", PrivateKey: privKey, LogBackendName: "log1"},
						{LogId: 2, Prefix: "pref2", PrivateKey: privKey, LogBackendName: "log2"},
						{LogId: 3, Prefix: "pref3", PrivateKey: privKey, LogBackendName: "log3"},
					},
				},
			},
		},
		{
			desc: "ok-dup-tree-ids-on-different-backends",
			cfg: configpb.LogMultiConfig{
				Backends: &configpb.LogBackendSet{
					Backend: []*configpb.LogBackend{
						{Name: "log1", BackendSpec: "testspec1"},
						{Name: "log2", BackendSpec: "testspec2"},
						{Name: "log3", BackendSpec: "testspec3"},
					},
				},
				LogConfigs: &configpb.LogConfigSet{
					Config: []*configpb.LogConfig{
						{LogId: 1, Prefix: "pref1", PrivateKey: privKey, LogBackendName: "log1"},
						{LogId: 1, Prefix: "pref2", PrivateKey: privKey, LogBackendName: "log2"},
						{LogId: 1, Prefix: "pref3", PrivateKey: privKey, LogBackendName: "log3"},
					},
				},
			},
		},
	} {
		t.Run(tc.desc, func(t *testing.T) {
			_, err := ValidateLogMultiConfig(&tc.cfg)
			if len(tc.wantErr) == 0 && err != nil {
				t.Fatalf("ValidateLogMultiConfig()=%v, want nil", err)
			}
			if len(tc.wantErr) > 0 && (err == nil || !strings.Contains(err.Error(), tc.wantErr)) {
				t.Errorf("ValidateLogMultiConfig()=%v, want err containing %q", err, tc.wantErr)
			}
		})
	}
}

func TestToMultiLogConfig(t *testing.T) {
	for _, tc := range []struct {
		desc string
		cfg  []*configpb.LogConfig
		want *configpb.LogMultiConfig
	}{
		{
			desc: "ok-one-config",
			cfg: []*configpb.LogConfig{
				{LogId: 1, Prefix: "test"},
			},
			want: &configpb.LogMultiConfig{
				Backends: &configpb.LogBackendSet{
					Backend: []*configpb.LogBackend{{Name: "default", BackendSpec: "spec"}},
				},
				LogConfigs: &configpb.LogConfigSet{
					Config: []*configpb.LogConfig{
						{LogId: 1, Prefix: "test", LogBackendName: "default"},
					},
				},
			},
		},
		{
			desc: "ok-three-configs",
			cfg: []*configpb.LogConfig{
				{LogId: 1, Prefix: "test1"},
				{LogId: 2, Prefix: "test2"},
				{LogId: 3, Prefix: "test3"},
			},
			want: &configpb.LogMultiConfig{
				Backends: &configpb.LogBackendSet{
					Backend: []*configpb.LogBackend{{Name: "default", BackendSpec: "spec"}},
				},
				LogConfigs: &configpb.LogConfigSet{
					Config: []*configpb.LogConfig{
						{LogId: 1, Prefix: "test1", LogBackendName: "default"},
						{LogId: 2, Prefix: "test2", LogBackendName: "default"},
						{LogId: 3, Prefix: "test3", LogBackendName: "default"},
					},
				},
			},
		},
<<<<<<< HEAD
	} {
		t.Run(tc.desc, func(t *testing.T) {
			got := ToMultiLogConfig(tc.cfg, "spec")
			if !proto.Equal(got, tc.want) {
				t.Errorf("TestToMultiLogConfig() got: %v, want: %v", got, tc.want)
=======
	}

	for _, test := range tests {
		t.Run(test.desc, func(t *testing.T) {
			got := ToMultiLogConfig(test.cfg, "spec")
			if !proto.Equal(got, test.want) {
				t.Errorf("TestToMultiLogConfig()=%v, want %v", got, test.want)
>>>>>>> 888c999a
			}
		})
	}
}<|MERGE_RESOLUTION|>--- conflicted
+++ resolved
@@ -427,21 +427,11 @@
 				},
 			},
 		},
-<<<<<<< HEAD
 	} {
 		t.Run(tc.desc, func(t *testing.T) {
 			got := ToMultiLogConfig(tc.cfg, "spec")
 			if !proto.Equal(got, tc.want) {
-				t.Errorf("TestToMultiLogConfig() got: %v, want: %v", got, tc.want)
-=======
-	}
-
-	for _, test := range tests {
-		t.Run(test.desc, func(t *testing.T) {
-			got := ToMultiLogConfig(test.cfg, "spec")
-			if !proto.Equal(got, test.want) {
-				t.Errorf("TestToMultiLogConfig()=%v, want %v", got, test.want)
->>>>>>> 888c999a
+        t.Errorf("TestToMultiLogConfig()=%v, want %v", got, test.want)
 			}
 		})
 	}
