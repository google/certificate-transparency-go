// Copyright 2018 Google Inc. All Rights Reserved.
//
// Licensed under the Apache License, Version 2.0 (the "License");
// you may not use this file except in compliance with the License.
// You may obtain a copy of the License at
//
//     http://www.apache.org/licenses/LICENSE-2.0
//
// Unless required by applicable law or agreed to in writing, software
// distributed under the License is distributed on an "AS IS" BASIS,
// WITHOUT WARRANTIES OR CONDITIONS OF ANY KIND, either express or implied.
// See the License for the specific language governing permissions and
// limitations under the License.

// Package core provides transport-agnostic implementation of Migrillian tool.
package core

import (
	"bytes"
	"context"
	"fmt"
	"strconv"
	"sync"

	"github.com/golang/glog"

	ct "github.com/google/certificate-transparency-go"
	"github.com/google/certificate-transparency-go/client"
	"github.com/google/certificate-transparency-go/scanner"
	"github.com/google/certificate-transparency-go/trillian/migrillian/election"

	"github.com/google/trillian/merkle"
	_ "github.com/google/trillian/merkle/rfc6962" // Register hasher.
	"github.com/google/trillian/monitoring"
	"github.com/google/trillian/types"
)

// Metrics holds Controller metrics keyed by Tree ID.
type Metrics struct {
	masterRuns     monitoring.Counter
	masterCancels  monitoring.Counter
	isMaster       monitoring.Gauge
	entriesFetched monitoring.Counter
	entriesSeen    monitoring.Counter
	entriesStored  monitoring.Counter
	// TODO(pavelkalinnikov): Add latency histograms, latest STH, tree size, etc.
}

// NewMetrics creates Metrics using the factory. It must not be called twice
// for the same factory. The object can be shared between multiple Controllers.
func NewMetrics(mf monitoring.MetricFactory) Metrics {
	const treeID = "treeID"
	return Metrics{
		masterRuns:     mf.NewCounter("master_runs", "Number of mastership runs.", treeID),
		masterCancels:  mf.NewCounter("master_cancels", "Number of unexpected mastership cancelations.", treeID),
		isMaster:       mf.NewGauge("is_master", "The instance is currently the master.", treeID),
		entriesFetched: mf.NewCounter("entries_fetched", "Entries fetched from the source log.", treeID),
		entriesSeen:    mf.NewCounter("entries_seen", "Entries seen by the submitters.", treeID),
		entriesStored:  mf.NewCounter("entries_stored", "Entries successfully submitted to Trillian.", treeID),
	}
}

// Options holds configuration for a Controller.
type Options struct {
	scanner.FetcherOptions
	Submitters          int
	BatchesPerSubmitter int
}

// Controller coordinates migration from a CT log to a Trillian tree.
//
// TODO(pavelkalinnikov):
// - Coordinate multiple trees.
// - Schedule a distributed fetch to increase throughput.
// - Store CT STHs in Trillian or make this tool stateful on its own.
// - Make fetching stateful to reduce master resigning aftermath.
type Controller struct {
	opts     Options
	batches  chan scanner.EntryBatch
	ctClient *client.LogClient
	plClient *PreorderedLogClient
	ef       election.Factory

	metrics Metrics
	label   string
}

// NewController creates a Controller configured by the passed in options, CT
// and Trillian clients, and a master election factory.
func NewController(
	opts Options,
	ctClient *client.LogClient,
	plClient *PreorderedLogClient,
	ef election.Factory,
	m Metrics,
) *Controller {
	l := strconv.FormatInt(plClient.tree.TreeId, 10)
	return &Controller{opts: opts, ctClient: ctClient, plClient: plClient, ef: ef, metrics: m, label: l}
}

// RunWhenMaster is a master-elected version of Run method. It executes Run
// whenever this instance captures mastership of the tree ID. As soon as the
// instance stops being the master, Run is canceled. The method returns if a
// severe error occurs, the passed in context is canceled, or fetching is
// completed (in non-Continuous mode). Releases mastership when terminates.
func (c *Controller) RunWhenMaster(ctx context.Context) error {
	treeID := c.plClient.tree.TreeId

	el, err := c.ef.NewElection(ctx, treeID)
	if err != nil {
		return err
	}
	defer func(ctx context.Context) {
		if err := el.Close(ctx); err != nil {
			glog.Warningf("%d: Election.Close(): %v", treeID, err)
		}
	}(ctx)

	for {
		if err := el.Await(ctx); err != nil {
			return err
		}
		mctx, err := el.Observe(ctx)
		if err != nil {
			return err
		} else if err := mctx.Err(); err != nil {
			return err
		}

<<<<<<< HEAD
		glog.Infof("Running as master for log %d", treeID)
		c.metrics.masterRuns.Inc(c.label)
=======
		glog.Infof("%d: running as master", treeID)
>>>>>>> 310f0634

		// Run while still master (or until an error).
		err = c.Run(mctx)
		if ctx.Err() != nil {
			// We have been externally canceled, so return the current error (which
			// could be nil or a cancelation-related error).
			return err
		} else if mctx.Err() == nil {
			// We are still the master, so emit the real error.
			return err
		}

		// Otherwise the mastership has been canceled, retry.
		c.metrics.masterCancels.Inc(c.label)
	}
}

// Run transfers CT log entries obtained via the CT log client to a Trillian
// pre-ordered log via Trillian client. If Options.Continuous is true then the
// migration process runs continuously trying to keep up with the target CT
// log. Returns if an error occurs, the context is canceled, or all the entries
// have been transferred (in non-Continuous mode).
func (c *Controller) Run(ctx context.Context) error {
<<<<<<< HEAD
	c.metrics.isMaster.Set(1, c.label)
	defer c.metrics.isMaster.Set(0, c.label)
=======
>>>>>>> 310f0634
	treeID := c.plClient.tree.TreeId

	root, err := c.plClient.getVerifiedRoot(ctx)
	if err != nil {
		return err
	}
	if c.opts.Continuous { // Ignore range parameters in Continuous mode.
		// TODO(pavelkalinnikov): Restore fetching state from storage in a better
		// way than "take the current tree size".
		c.opts.StartIndex, c.opts.EndIndex = int64(root.TreeSize), 0
		glog.Warningf("%d: updated entry range to [%d, INF)", treeID, c.opts.StartIndex)
	}

	fetcher := scanner.NewFetcher(c.ctClient, &c.opts.FetcherOptions)
	sth, err := fetcher.Prepare(ctx)
	if err != nil {
		return err
	}
	if err := c.verifyConsistency(ctx, root, sth); err != nil {
		return err
	}

	var wg sync.WaitGroup
	bufferSize := c.opts.Submitters * c.opts.BatchesPerSubmitter
	c.batches = make(chan scanner.EntryBatch, bufferSize)
	defer func() {
		close(c.batches)
		wg.Wait()
	}()

	// TODO(pavelkalinnikov): Share the submitters pool between multiple trees.
	for w, cnt := 0, c.opts.Submitters; w < cnt; w++ {
		wg.Add(1)
		go func() {
			c.runSubmitter(ctx)
			wg.Done()
		}()
	}

	handler := func(b scanner.EntryBatch) {
		c.metrics.entriesFetched.Add(float64(len(b.Entries)), c.label)
		c.batches <- b
	}
	return fetcher.Run(ctx, handler)
}

// verifyConsistency checks that the provided verified Trillian root is
// consistent with the CT log's STH.
func (c *Controller) verifyConsistency(ctx context.Context, root *types.LogRootV1, sth *ct.SignedTreeHead) error {
	h := c.plClient.verif.Hasher
	if root.TreeSize == 0 {
		if got, want := root.RootHash, h.EmptyRoot(); !bytes.Equal(got, want) {
			return fmt.Errorf("invalid empty tree hash %x, want %x", got, want)
		}
		return nil
	}

	resp, err := c.ctClient.GetEntryAndProof(ctx, root.TreeSize-1, sth.TreeSize)
	if err != nil {
		return err
	}
	leafHash, err := h.HashLeaf(resp.LeafInput)
	if err != nil {
		return err
	}

	hash, err := merkle.NewLogVerifier(h).VerifiedPrefixHashFromInclusionProof(
		int64(root.TreeSize), int64(sth.TreeSize),
		resp.AuditPath, sth.SHA256RootHash[:], leafHash)
	if err != nil {
		return err
	}

	if got := root.RootHash; !bytes.Equal(got, hash) {
		return fmt.Errorf("inconsistent root hash %x, want %x", got, hash)
	}
	return nil
}

// runSubmitter obtaines CT log entry batches from the controller's channel and
// submits them through Trillian client. Returns when the channel is closed.
func (c *Controller) runSubmitter(ctx context.Context) {
	treeID := c.plClient.tree.TreeId
	for b := range c.batches {
		entries := float64(len(b.Entries))
		c.metrics.entriesSeen.Add(entries, c.label)

		end := b.Start + int64(len(b.Entries))
		// TODO(pavelkalinnikov): Retry with backoff on errors.
		if err := c.plClient.addSequencedLeaves(ctx, &b); err != nil {
			glog.Errorf("%d: failed to add batch [%d, %d): %v", treeID, b.Start, end, err)
		} else {
<<<<<<< HEAD
			glog.Infof("Added batch [%d, %d)\n", b.Start, end)
			c.metrics.entriesStored.Add(entries, c.label)
=======
			glog.Infof("%d: added batch [%d, %d)", treeID, b.Start, end)
>>>>>>> 310f0634
		}
	}
}<|MERGE_RESOLUTION|>--- conflicted
+++ resolved
@@ -127,12 +127,8 @@
 			return err
 		}
 
-<<<<<<< HEAD
-		glog.Infof("Running as master for log %d", treeID)
+		glog.Infof("%d: running as master", treeID)
 		c.metrics.masterRuns.Inc(c.label)
-=======
-		glog.Infof("%d: running as master", treeID)
->>>>>>> 310f0634
 
 		// Run while still master (or until an error).
 		err = c.Run(mctx)
@@ -156,11 +152,8 @@
 // log. Returns if an error occurs, the context is canceled, or all the entries
 // have been transferred (in non-Continuous mode).
 func (c *Controller) Run(ctx context.Context) error {
-<<<<<<< HEAD
 	c.metrics.isMaster.Set(1, c.label)
 	defer c.metrics.isMaster.Set(0, c.label)
-=======
->>>>>>> 310f0634
 	treeID := c.plClient.tree.TreeId
 
 	root, err := c.plClient.getVerifiedRoot(ctx)
@@ -253,12 +246,8 @@
 		if err := c.plClient.addSequencedLeaves(ctx, &b); err != nil {
 			glog.Errorf("%d: failed to add batch [%d, %d): %v", treeID, b.Start, end, err)
 		} else {
-<<<<<<< HEAD
-			glog.Infof("Added batch [%d, %d)\n", b.Start, end)
+			glog.Infof("%d: added batch [%d, %d)", treeID, b.Start, end)
 			c.metrics.entriesStored.Add(entries, c.label)
-=======
-			glog.Infof("%d: added batch [%d, %d)", treeID, b.Start, end)
->>>>>>> 310f0634
 		}
 	}
 }