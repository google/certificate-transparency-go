--- conflicted
+++ resolved
@@ -45,7 +45,7 @@
 
 	// Register PEMKeyFile ProtoHandler
 	_ "github.com/google/trillian/crypto/keys/pem/proto"
-  
+
   // For create_tree functions
   "github.com/google/trillian/merkle"
   "github.com/google/trillian/merkle/rfc6962"
@@ -99,11 +99,7 @@
 type monitorConfig struct {
 	Name          string
 	URL           string
-<<<<<<< HEAD
-	Monitor       *logclient.LogClient
-=======
 	HttpClient *logclient.LogClient
->>>>>>> 81b9aa1c
 	lastBroadcast map[string]time.Time
 }
 
@@ -271,14 +267,6 @@
 			glog.Infof("finished Retriever(%s)", src.Name)
 		}(src)
 	}
-<<<<<<< HEAD
-	//glog.Info("starting Submitter")
-	//g.Submitter(ctx, sths)
-	//glog.Info("finished Submitter")
-	glog.Info("starting Broadcaster")
-	g.Broadcast(ctx, sths)
-	glog.Info("finished Broadcaster")
-=======
 	go func(){
 		glog.Info("starting Gossip Listener")
 		g.Listen(ctx)
@@ -291,7 +279,6 @@
 	glog.Info("starting Gossip Broadcaster")
 	g.Broadcast(ctx, sths)
 	glog.Info("finished Gossip Broadcaster")
->>>>>>> 81b9aa1c
 
 	// Drain the sthInfo channel during shutdown so the Retrievers don't block on it.
 	go func() {
@@ -308,16 +295,6 @@
 	for {
 		select {
 		case <-ctx.Done():
-<<<<<<< HEAD
-			glog.Info("Submitter: termination requested")
-			return
-		case info := <-s:
-			fromLog := info.name
-			glog.V(1).Infof("Broadcaster: Broadcasting(%s)", fromLog)
-			src, ok := g.srcs[fromLog]
-			if !ok {
-				glog.Errorf("Broadcaster: Broadcasting(%s) for unknown source log", fromLog)
-=======
 			glog.Info("Broadcast: termination requested")
 			return
 		case info := <-s:
@@ -326,19 +303,10 @@
 			src, ok := g.srcs[fromLog]
 			if !ok {
 				glog.Errorf("Broadcast: Broadcasting(%s) for unknown source log", fromLog)
->>>>>>> 81b9aa1c
 			}
 
 			/// TODO: broadcast STH and other info to each monitor
 			for _, monitor := range g.monitors {
-<<<<<<< HEAD
-				glog.Infof("Broadcaster: Sending info (%s): (%s)", monitor.Name, src.Name)
-			}
-		}
-	}
-}
-
-=======
 				glog.Infof("Broadcaster: info (%s)->(%s)", src.Name, monitor.Name)
 				ack, err := monitor.HttpClient.PostGossipExchange(ctx, ct.GossipExchangeRequest{
 					LogURL: src.URL,
@@ -384,7 +352,6 @@
 	}
 }
 
->>>>>>> 81b9aa1c
 // Submitter periodically services the provided channel and submits the
 // certificates received on it to the destination logs.
 func (g *Gossiper) Submitter(ctx context.Context, s <-chan sthInfo) {
@@ -459,15 +426,12 @@
 			readErrorsCounter.Inc(src.Name)
 		} else if sth != nil {
 			entries, err := src.GetNewerEntries(ctx, g, lastSTH, sth)
-<<<<<<< HEAD
       // Adding here
       glog.Infof("Logname: %s",src.Name)
       if src.Name == "porthos" {
         glog.Infof("Checking first entry")
         src.BuildCurrentTree(ctx,g)
       }
-=======
->>>>>>> 81b9aa1c
 			if err != nil {
 				glog.Errorf("Retriever(%s): failed to NewerEntries STH: %v", src.Name, err)
 			}
@@ -552,16 +516,11 @@
 // and returns new entries, as available
 func (src *sourceLog) GetNewerEntries(ctx context.Context, g *Gossiper, lastSTH, newSTH *ct.SignedTreeHead) ([]ct.LogEntry, error) {
 	newTreeSize := newSTH.TreeSize
-<<<<<<< HEAD
-	if lastSTH == nil || newTreeSize <= 0 {
-		return nil, fmt.Errorf("Cannot get new entries: lastSTH is (%v) OR newTreeSize: (%v)", lastSTH, newTreeSize)
-=======
 	if newTreeSize <= 0 {
 		return nil, fmt.Errorf("Logger has no certificates: newTreeSize is (%v)", lastSTH)
 	}
 	if lastSTH == nil {
 		return nil, fmt.Errorf("Cannot get new entries: lastSTH is (%v)", lastSTH)
->>>>>>> 81b9aa1c
 	}
 	prevTreeSize := lastSTH.TreeSize
 	glog.V(1).Infof("Retriever(%s): Previous Tree Size (%v)", src.Name, prevTreeSize)
