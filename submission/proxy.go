// Copyright 2019 Google Inc. All Rights Reserved.
//
// Licensed under the Apache License, Version 2.0 (the "License");
// you may not use this file except in compliance with the License.
// You may obtain a copy of the License at
//
//     http://www.apache.org/licenses/LICENSE-2.0
//
// Unless required by applicable law or agreed to in writing, software
// distributed under the License is distributed on an "AS IS" BASIS,
// WITHOUT WARRANTIES OR CONDITIONS OF ANY KIND, either express or implied.
// See the License for the specific language governing permissions and
// limitations under the License.

// Package submission contains code and structs for certificates submission proxy.
package submission

import (
	"context"
	"fmt"
	"sync"
	"time"

	"github.com/golang/glog"
	ct "github.com/google/certificate-transparency-go"
	"github.com/google/certificate-transparency-go/asn1"
	"github.com/google/certificate-transparency-go/ctpolicy"
	"github.com/google/certificate-transparency-go/loglist2"
	"github.com/google/certificate-transparency-go/schedule"
	"github.com/google/certificate-transparency-go/tls"
	"github.com/google/certificate-transparency-go/x509util"
	"github.com/google/trillian/monitoring"
)

// CTPolicyType indicates CT-policy used for certificate submission.
type CTPolicyType int

// Policy type values:
const (
	ChromeCTPolicy CTPolicyType = iota
	AppleCTPolicy
)

var (
	proxyOnce      sync.Once
	logListUpdates monitoring.Counter
	rspLatency     monitoring.Histogram // ep => value
)

// proxyInitMetrics initializes all the exported metrics.
func proxyInitMetrics(mf monitoring.MetricFactory) {
	logListUpdates = mf.NewCounter("log_list_updates", "Number of Log-list updates")
	rspLatency = mf.NewHistogram("http_latency", "Latency of policy-multiplexed add-responses in seconds", "ep")
}

// DistributorBuilder builds distributor instance for a given Log list.
type DistributorBuilder func(*loglist2.LogList) (*Distributor, error)

// GetDistributorBuilder given CT-policy type and Log-client builder produces
// Distributor c-tor.
func GetDistributorBuilder(plc CTPolicyType, lcBuilder LogClientBuilder, mf monitoring.MetricFactory) DistributorBuilder {
	if plc == AppleCTPolicy {
		return func(ll *loglist2.LogList) (*Distributor, error) {
			return NewDistributor(ll, ctpolicy.AppleCTPolicy{}, lcBuilder, mf)
		}
	}
	return func(ll *loglist2.LogList) (*Distributor, error) {
		return NewDistributor(ll, ctpolicy.ChromeCTPolicy{}, lcBuilder, mf)
	}
}

// ASN1MarshalSCTs serializes list of AssignedSCTs according to RFC6962 3.3
func ASN1MarshalSCTs(scts []*AssignedSCT) ([]byte, error) {
	if len(scts) == 0 {
		return nil, fmt.Errorf("ASN1MarshalSCTs requires positive number of SCTs, 0 provided")
	}
	unassignedSCTs := make([]*ct.SignedCertificateTimestamp, 0, len(scts))
	for _, sct := range scts {
		unassignedSCTs = append(unassignedSCTs, sct.SCT)
	}
	sctList, err := x509util.MarshalSCTsIntoSCTList(unassignedSCTs)
	if err != nil {
		return nil, err
	}
	encdSCTList, err := tls.Marshal(*sctList)
	if err != nil {
		return nil, err
	}
	encoded, err := asn1.Marshal(encdSCTList)
	if err != nil {
		return nil, err
	}
	return encoded, nil
}

// Proxy wraps Log List updates watcher and Distributor running on fresh Log List.
type Proxy struct {
	Init chan bool

	llRefreshInterval    time.Duration
	rootsRefreshInterval time.Duration

	llWatcher          *LogListManager
	distributorBuilder DistributorBuilder

	distMu     sync.RWMutex // guards the distributor
	dist       *Distributor
	distCancel context.CancelFunc // used to cancel distributor updates
}

// NewProxy creates an inactive Proxy instance. Call Run() to activate.
func NewProxy(llm *LogListManager, db DistributorBuilder, mf monitoring.MetricFactory) *Proxy {
	var p Proxy
	p.llWatcher = llm
	p.distributorBuilder = db
	p.Init = make(chan bool, 1)
	p.rootsRefreshInterval = 24 * time.Hour

	if mf == nil {
		mf = monitoring.InertMetricFactory{}
	}
	proxyOnce.Do(func() { proxyInitMetrics(mf) })

	return &p
}

// Run starts regular LogList checks and associated Distributor initialization.
// Sends true via Init channel when init is complete.
// Terminates upon context cancellation.
func (p *Proxy) Run(ctx context.Context, llRefresh time.Duration, rootsRefresh time.Duration) {
	init := false
	p.llRefreshInterval = llRefresh
	p.rootsRefreshInterval = rootsRefresh
	p.llWatcher.Run(ctx, llRefresh)

	go func() {
		for {
			select {
			case <-ctx.Done():
				if !init {
					close(p.Init)
				}
				return
			case llData := <-p.llWatcher.LLUpdates:
				logListUpdates.Inc()
				if err := p.restartDistributor(ctx, llData.List); err != nil {
					glog.Errorf("Unable to use Log-list:\n %v\n %v", err, llData.JSON)
				} else if !init {
					init = true
					p.Init <- true
					close(p.Init)
				}
			case err := <-p.llWatcher.Errors:
				glog.Error(err)
			}
		}
	}()
}

// restartDistributor activates new Distributor instance with Log List provided
// and sets it as active.
func (p *Proxy) restartDistributor(ctx context.Context, ll *loglist2.LogList) error {
	d, err := p.distributorBuilder(ll)
	if err != nil {
		// losing ll info. No good.
		return err
	}

	// Start refreshing roots periodically so they stay up-to-date.
	refreshCtx, refreshCancel := context.WithCancel(ctx)
	go schedule.Every(refreshCtx, p.rootsRefreshInterval, func(ectx context.Context) {
		if errs := d.RefreshRoots(ectx); len(errs) > 0 {
			for _, err := range errs {
				glog.Warning(err)
			}
		}
	})

	p.distMu.Lock()
	defer p.distMu.Unlock()
	if p.distCancel != nil {
		p.distCancel()
	}
	p.dist = d
	p.distCancel = refreshCancel
	return nil
}

// AddPreChain passes call to underlying Distributor instance.
func (p *Proxy) AddPreChain(ctx context.Context, rawChain [][]byte, loadPendingLogs bool) ([]*AssignedSCT, error) {
	if p.dist == nil {
		return []*AssignedSCT{}, fmt.Errorf("proxy distributor is not initialized. call Run()")
	}
<<<<<<< HEAD
	return p.dist.AddPreChain(ctx, rawChain, loadPendingLogs)
=======
	defer func(start time.Time) {
		rspLatency.Observe(time.Since(start).Seconds(), "add-pre-chain")
	}(time.Now())
	return p.dist.AddPreChain(ctx, rawChain)
>>>>>>> 1b8d8220
}

// AddChain passes call to underlying Distributor instance.
func (p *Proxy) AddChain(ctx context.Context, rawChain [][]byte, loadPendingLogs bool) ([]*AssignedSCT, error) {
	if p.dist == nil {
		return []*AssignedSCT{}, fmt.Errorf("proxy distributor is not initialized. call Run()")
	}
<<<<<<< HEAD
	return p.dist.AddChain(ctx, rawChain, loadPendingLogs)
=======
	defer func(start time.Time) {
		rspLatency.Observe(time.Since(start).Seconds(), "add-chain")
	}(time.Now())
	return p.dist.AddChain(ctx, rawChain)
>>>>>>> 1b8d8220
}<|MERGE_RESOLUTION|>--- conflicted
+++ resolved
@@ -191,14 +191,11 @@
 	if p.dist == nil {
 		return []*AssignedSCT{}, fmt.Errorf("proxy distributor is not initialized. call Run()")
 	}
-<<<<<<< HEAD
-	return p.dist.AddPreChain(ctx, rawChain, loadPendingLogs)
-=======
+
 	defer func(start time.Time) {
 		rspLatency.Observe(time.Since(start).Seconds(), "add-pre-chain")
 	}(time.Now())
-	return p.dist.AddPreChain(ctx, rawChain)
->>>>>>> 1b8d8220
+	return p.dist.AddPreChain(ctx, rawChain, loadPendingLogs)
 }
 
 // AddChain passes call to underlying Distributor instance.
@@ -206,12 +203,8 @@
 	if p.dist == nil {
 		return []*AssignedSCT{}, fmt.Errorf("proxy distributor is not initialized. call Run()")
 	}
-<<<<<<< HEAD
-	return p.dist.AddChain(ctx, rawChain, loadPendingLogs)
-=======
 	defer func(start time.Time) {
 		rspLatency.Observe(time.Since(start).Seconds(), "add-chain")
 	}(time.Now())
-	return p.dist.AddChain(ctx, rawChain)
->>>>>>> 1b8d8220
+	return p.dist.AddChain(ctx, rawChain, loadPendingLogs)
 }