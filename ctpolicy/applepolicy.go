// Copyright 2018 Google Inc. All Rights Reserved.
//
// Licensed under the Apache License, Version 2.0 (the "License");
// you may not use this file except in compliance with the License.
// You may obtain a copy of the License at
//
//     http://www.apache.org/licenses/LICENSE-2.0
//
// Unless required by applicable law or agreed to in writing, software
// distributed under the License is distributed on an "AS IS" BASIS,
// WITHOUT WARRANTIES OR CONDITIONS OF ANY KIND, either express or implied.
// See the License for the specific language governing permissions and
// limitations under the License.

package ctpolicy

import (
	"github.com/google/certificate-transparency-go/loglist2"
	"github.com/google/certificate-transparency-go/x509"
)

// AppleCTPolicy implements logic for complying with Apple's CT log policy.
type AppleCTPolicy struct{}

<<<<<<< HEAD
// LogsByGroup2 describes submission requirements for embedded SCTs according to
// https://support.apple.com/en-us/HT205280. Returns data even when error emitted.
// Error warns on inability to reach minimal number of Logs requirement due to
// inadequate number of Logs within LogList.
func (appleP AppleCTPolicy) LogsByGroup(cert *x509.Certificate, approved *loglist2.LogList) (LogPolicyData, error) {
=======
// LogsByGroup describes submission requirements for embedded SCTs according to
// https://support.apple.com/en-us/HT205280. // Returns an error if it's not
// possible to satisfy the policy with the provided loglist.
func (appleP AppleCTPolicy) LogsByGroup(cert *x509.Certificate, approved *loglist.LogList) (LogPolicyData, error) {
	var incCount int
	switch m := lifetimeInMonths(cert); {
	case m < 15:
		incCount = 2
	case m <= 27:
		incCount = 3
	case m <= 39:
		incCount = 4
	default:
		incCount = 5
	}
	baseGroup, err := BaseGroupFor(approved, incCount)
	if err != nil {
		return nil, err
	}
	groups := LogPolicyData{baseGroup.Name: baseGroup}
	return groups, nil
}

// LogsByGroup2 describes submission requirements for embedded SCTs according to
// https://support.apple.com/en-us/HT205280. Returns an error if it's not
// possible to satisfy the policy with the provided loglist.
func (appleP AppleCTPolicy) LogsByGroup2(cert *x509.Certificate, approved *loglist2.LogList) (LogPolicyData, error) {
>>>>>>> 261a066a
	var incCount int
	switch m := lifetimeInMonths(cert); {
	case m < 15:
		incCount = 2
	case m <= 27:
		incCount = 3
	case m <= 39:
		incCount = 4
	default:
		incCount = 5
	}
<<<<<<< HEAD
	baseGroup, err := BaseGroupFor(approved, incCount)
=======
	baseGroup, err := BaseGroupFor2(approved, incCount)
	if err != nil {
		return nil, err
	}
>>>>>>> 261a066a
	groups := LogPolicyData{baseGroup.Name: baseGroup}
	return groups, nil
}

// Name returns label for the submission policy.
func (appleP AppleCTPolicy) Name() string {
	return "Apple"
}<|MERGE_RESOLUTION|>--- conflicted
+++ resolved
@@ -22,17 +22,10 @@
 // AppleCTPolicy implements logic for complying with Apple's CT log policy.
 type AppleCTPolicy struct{}
 
-<<<<<<< HEAD
-// LogsByGroup2 describes submission requirements for embedded SCTs according to
-// https://support.apple.com/en-us/HT205280. Returns data even when error emitted.
-// Error warns on inability to reach minimal number of Logs requirement due to
-// inadequate number of Logs within LogList.
+// LogsByGroup describes submission requirements for embedded SCTs according to
+// https://support.apple.com/en-us/HT205280. Returns an error if it's not
+// possible to satisfy the policy with the provided loglist.
 func (appleP AppleCTPolicy) LogsByGroup(cert *x509.Certificate, approved *loglist2.LogList) (LogPolicyData, error) {
-=======
-// LogsByGroup describes submission requirements for embedded SCTs according to
-// https://support.apple.com/en-us/HT205280. // Returns an error if it's not
-// possible to satisfy the policy with the provided loglist.
-func (appleP AppleCTPolicy) LogsByGroup(cert *x509.Certificate, approved *loglist.LogList) (LogPolicyData, error) {
 	var incCount int
 	switch m := lifetimeInMonths(cert); {
 	case m < 15:
@@ -52,34 +45,6 @@
 	return groups, nil
 }
 
-// LogsByGroup2 describes submission requirements for embedded SCTs according to
-// https://support.apple.com/en-us/HT205280. Returns an error if it's not
-// possible to satisfy the policy with the provided loglist.
-func (appleP AppleCTPolicy) LogsByGroup2(cert *x509.Certificate, approved *loglist2.LogList) (LogPolicyData, error) {
->>>>>>> 261a066a
-	var incCount int
-	switch m := lifetimeInMonths(cert); {
-	case m < 15:
-		incCount = 2
-	case m <= 27:
-		incCount = 3
-	case m <= 39:
-		incCount = 4
-	default:
-		incCount = 5
-	}
-<<<<<<< HEAD
-	baseGroup, err := BaseGroupFor(approved, incCount)
-=======
-	baseGroup, err := BaseGroupFor2(approved, incCount)
-	if err != nil {
-		return nil, err
-	}
->>>>>>> 261a066a
-	groups := LogPolicyData{baseGroup.Name: baseGroup}
-	return groups, nil
-}
-
 // Name returns label for the submission policy.
 func (appleP AppleCTPolicy) Name() string {
 	return "Apple"
