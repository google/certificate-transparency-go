--- conflicted
+++ resolved
@@ -25,36 +25,19 @@
 
 // LogsByGroup describes submission requirements for embedded SCTs according to
 // https://github.com/chromium/ct-policy/blob/master/ct_policy.md#qualifying-certificate.
-<<<<<<< HEAD
-// Error warns on inability to reach minimal number of Logs requirement due to
-// inadequate number of Logs within LogList.
+// Returns an error if it's not possible to satisfy the policy with the provided loglist.
 func (chromeP ChromeCTPolicy) LogsByGroup(cert *x509.Certificate, approved *loglist2.LogList) (LogPolicyData, error) {
-	var outerror error
 	googGroup := LogGroupInfo{Name: "Google-operated", IsBase: false}
 	googGroup.populate(approved, func(op *loglist2.Operator) bool { return op.GoogleOperated() })
-	err := googGroup.setMinInclusions(1)
-	outerror = updateIfNotNil(outerror, err)
-
-	nonGoogGroup := LogGroupInfo{Name: "Non-Google-operated", IsBase: false}
-	nonGoogGroup.populate(approved, func(op *loglist2.Operator) bool { return !op.GoogleOperated() })
-	err = nonGoogGroup.setMinInclusions(1)
-	outerror = updateIfNotNil(outerror, err)
-=======
-// Returns an error if it's not possible to satisfy the policy with the provided loglist.
-func (chromeP ChromeCTPolicy) LogsByGroup(cert *x509.Certificate, approved *loglist.LogList) (LogPolicyData, error) {
-	googGroup := LogGroupInfo{Name: "Google-operated", IsBase: false}
-	googGroup.populate(approved, func(log *loglist.Log) bool { return log.GoogleOperated() })
 	if err := googGroup.setMinInclusions(1); err != nil {
 		return nil, err
 	}
 
 	nonGoogGroup := LogGroupInfo{Name: "Non-Google-operated", IsBase: false}
-	nonGoogGroup.populate(approved, func(log *loglist.Log) bool { return !log.GoogleOperated() })
+	nonGoogGroup.populate(approved, func(op *loglist2.Operator) bool { return !op.GoogleOperated() })
 	if err := nonGoogGroup.setMinInclusions(1); err != nil {
 		return nil, err
 	}
->>>>>>> 261a066a
-
 	var incCount int
 	switch m := lifetimeInMonths(cert); {
 	case m < 15:
@@ -78,48 +61,6 @@
 	return groups, nil
 }
 
-<<<<<<< HEAD
-=======
-// LogsByGroup describes submission requirements for embedded SCTs according to
-// https://github.com/chromium/ct-policy/blob/master/ct_policy.md#qualifying-certificate.
-// Returns an error if it's not possible to satisfy the policy with the provided loglist.
-func (chromeP ChromeCTPolicy) LogsByGroup2(cert *x509.Certificate, approved *loglist2.LogList) (LogPolicyData, error) {
-	googGroup := LogGroupInfo{Name: "Google-operated", IsBase: false}
-	googGroup.populate2(approved, func(op *loglist2.Operator) bool { return op.GoogleOperated() })
-	if err := googGroup.setMinInclusions(1); err != nil {
-		return nil, err
-	}
-
-	nonGoogGroup := LogGroupInfo{Name: "Non-Google-operated", IsBase: false}
-	nonGoogGroup.populate2(approved, func(op *loglist2.Operator) bool { return !op.GoogleOperated() })
-	if err := nonGoogGroup.setMinInclusions(1); err != nil {
-		return nil, err
-	}
-
-	var incCount int
-	switch m := lifetimeInMonths(cert); {
-	case m < 15:
-		incCount = 2
-	case m <= 27:
-		incCount = 3
-	case m <= 39:
-		incCount = 4
-	default:
-		incCount = 5
-	}
-	baseGroup, err := BaseGroupFor2(approved, incCount)
-	if err != nil {
-		return nil, err
-	}
-	groups := LogPolicyData{
-		googGroup.Name:    &googGroup,
-		nonGoogGroup.Name: &nonGoogGroup,
-		baseGroup.Name:    baseGroup,
-	}
-	return groups, nil
-}
-
->>>>>>> 261a066a
 // Name returns label for the submission policy.
 func (chromeP ChromeCTPolicy) Name() string {
 	return "Chrome"
