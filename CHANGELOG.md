# CERTIFICATE-TRANSPARENCY-GO Changelog

## HEAD

* [migrillian] remove etcd support in #1699
* Bump golangci-lint from 1.55.1 to 1.61.0 (developers should update to this version).
* Update ctclient tool to support SCT extensions field by @liweitianux in https://github.com/google/certificate-transparency-go/pull/1645
* Bump go to 1.23
* [ct_hammer] support HTTPS and Bearer token for Authentication.
* [preloader] support Bearer token Authentication for non temporal logs.
* [preloader] support end indexes
<<<<<<< HEAD
* [CTFE] Add a /log.v3.json endpoint to help satisfy a requirement of the Chrome CT Log Policy by @robstradling in https://github.com/google/certificate-transparency-go/pull/1703
=======
* [CTFE] Short cache max-age when get-entries returns fewer entries than requested by @robstradling in https://github.com/google/certificate-transparency-go/pull/1707
>>>>>>> 55a640c3

### CTFE Storage Saving: Extra Data Issuance Chain Deduplication

* Suppress unnecessary duplicate key errors in the IssuanceChainStorage PostgreSQL implementation by @robstradling in https://github.com/google/certificate-transparency-go/pull/1678
* Only store IssuanceChain if not cached by @robstradling in https://github.com/google/certificate-transparency-go/pull/1679

### CTFE Rate Limiting Of Non-Fresh Submissions

To protect a log from being flooded with requests for "old" certificates, optional rate limiting for "non-fresh submissions" can be configured by providing the following flags:

- `non_fresh_submission_age`
- `non_fresh_submission_burst`
- `non_fresh_submission_limit`

This can help to ensure that the log maintains its ability to (1) accept "fresh" submissions and (2) distribute all log entries to monitors.

* [CTFE] Configurable mechanism to rate-limit non-fresh submissions by @robstradling in https://github.com/google/certificate-transparency-go/pull/1698

## v1.3.1

* Add AllLogListSignatureURL by @AlexLaroche in https://github.com/google/certificate-transparency-go/pull/1634
* Add TiledLogs to log list JSON by @mcpherrinm in https://github.com/google/certificate-transparency-go/pull/1635
* chore: relax go directive to permit 1.22.x by @dnwe in https://github.com/google/certificate-transparency-go/pull/1640

### Dependency Update

* Bump github.com/fullstorydev/grpcurl from 1.9.1 to 1.9.2 in the all-deps group by @dependabot in https://github.com/google/certificate-transparency-go/pull/1627
* Bump the all-deps group with 3 updates by @dependabot in https://github.com/google/certificate-transparency-go/pull/1628
* Bump the docker-deps group across 5 directories with 3 updates by @dependabot in https://github.com/google/certificate-transparency-go/pull/1630
* Bump github/codeql-action from 3.27.5 to 3.27.6 in the all-deps group by @dependabot in https://github.com/google/certificate-transparency-go/pull/1629
* Bump golang.org/x/crypto from 0.30.0 to 0.31.0 in the go_modules group by @dependabot in https://github.com/google/certificate-transparency-go/pull/1631
* Bump the all-deps group with 2 updates by @dependabot in https://github.com/google/certificate-transparency-go/pull/1633
* Bump the all-deps group with 2 updates by @dependabot in https://github.com/google/certificate-transparency-go/pull/1632
* Bump the docker-deps group across 4 directories with 1 update by @dependabot in https://github.com/google/certificate-transparency-go/pull/1638
* Bump the all-deps group with 2 updates by @dependabot in https://github.com/google/certificate-transparency-go/pull/1637
* Bump the all-deps group across 1 directory with 2 updates by @dependabot in https://github.com/google/certificate-transparency-go/pull/1641
* Bump the all-deps group with 2 updates by @dependabot in https://github.com/google/certificate-transparency-go/pull/1643
* Bump google.golang.org/grpc from 1.69.2 to 1.69.4 in the all-deps group by @dependabot in https://github.com/google/certificate-transparency-go/pull/1642

## v1.3.0

### CTFE Storage Saving: Extra Data Issuance Chain Deduplication

This feature now supports PostgreSQL, in addition to the support for MySQL/MariaDB that was added in [v1.2.0](#v1.2.0).

Log operators can choose to enable this feature for new PostgreSQL-based CT logs by adding new CTFE configs in the [LogMultiConfig](trillian/ctfe/configpb/config.proto) and importing the [database schema](trillian/ctfe/storage/postgresql/schema.sql). The other available options are documented in the [v1.2.0](#v1.2.0) changelog entry.

This change is tested in Cloud Build tests using the `postgres:17` Docker image as of the time of writing.

* Add IssuanceChainStorage PostgreSQL implementation by @robstradling in https://github.com/google/certificate-transparency-go/pull/1618

### Misc

* [Dependabot] Update all docker images in one PR by @mhutchinson in https://github.com/google/certificate-transparency-go/pull/1614
* Explicitly include version tag by @mhutchinson in https://github.com/google/certificate-transparency-go/pull/1617
* Add empty cloudbuild_postgresql.yaml by @roger2hk in https://github.com/google/certificate-transparency-go/pull/1623

### Dependency update

* Bump the all-deps group with 4 updates by @dependabot in https://github.com/google/certificate-transparency-go/pull/1609
* Bump golang from 1.23.2-bookworm to 1.23.3-bookworm in /internal/witness/cmd/feeder in the all-deps group by @dependabot in https://github.com/google/certificate-transparency-go/pull/1611
* Bump github/codeql-action from 3.27.0 to 3.27.1 in the all-deps group by @dependabot in https://github.com/google/certificate-transparency-go/pull/1610
* Bump golang from 1.23.2-bookworm to 1.23.3-bookworm in /trillian/examples/deployment/docker/ctfe in the all-deps group by @dependabot in https://github.com/google/certificate-transparency-go/pull/1612
* Bump github.com/golang-jwt/jwt/v4 from 4.5.0 to 4.5.1 in the go_modules group by @dependabot in https://github.com/google/certificate-transparency-go/pull/1613
* Bump the docker-deps group across 3 directories with 2 updates by @dependabot in https://github.com/google/certificate-transparency-go/pull/1616
* Bump github/codeql-action from 3.27.1 to 3.27.2 in the all-deps group by @dependabot in https://github.com/google/certificate-transparency-go/pull/1615
* Bump the docker-deps group across 4 directories with 2 updates by @dependabot in https://github.com/google/certificate-transparency-go/pull/1622
* Bump github/codeql-action from 3.27.2 to 3.27.4 in the all-deps group by @dependabot in https://github.com/google/certificate-transparency-go/pull/1620
* Bump the all-deps group with 4 updates by @dependabot in https://github.com/google/certificate-transparency-go/pull/1621
* Bump github.com/google/trillian from 1.6.1 to 1.7.0 in the all-deps group by @dependabot in https://github.com/google/certificate-transparency-go/pull/1624
* Bump github/codeql-action from 3.27.4 to 3.27.5 in the all-deps group by @dependabot in https://github.com/google/certificate-transparency-go/pull/1625

## v1.2.2

* Recommended Go version for development: 1.22
  * Using a different version can lead to presubmits failing due to unexpected diffs.

### Add TLS Support

Add TLS support for Trillian: By using `--trillian_tls_ca_cert_file` flag, users can provide a CA certificate, that is used to establish a secure communication with Trillian log server.

Add TLS support for ct_server: By using `--tls_certificate` and `--tls_key` flags, users can provide a service certificate and key, that enables the server to handle HTTPS requests.

* Add TLS support for CTLog server by @fghanmi in https://github.com/google/certificate-transparency-go/pull/1523
* Add TLS support for migrillian by @fghanmi in https://github.com/google/certificate-transparency-go/pull/1525
* fix TLS configuration for ct_server by @fghanmi in https://github.com/google/certificate-transparency-go/pull/1542
* Add Trillian TLS support for ct_server by @fghanmi in https://github.com/google/certificate-transparency-go/pull/1551

### HTTP Idle Connection Timeout Flag

A new flag `http_idle_timeout` is added to set the HTTP server's idle timeout value in the ct_server binary. This controls the maximum amount of time to wait for the next request when keep-alives are enabled.

* add flag for HTTP idle connection timeout value by @bobcallaway in https://github.com/google/certificate-transparency-go/pull/1597

### Misc

* Refactor issuance chain service by @mhutchinson in https://github.com/google/certificate-transparency-go/pull/1512
* Use the version in the go.mod file for vuln checks by @mhutchinson in https://github.com/google/certificate-transparency-go/pull/1528

### Fixes

* Fix failed tests on 32-bit OS by @roger2hk in https://github.com/google/certificate-transparency-go/pull/1540

### Dependency update

* Bump go.etcd.io/etcd/v3 from 3.5.13 to 3.5.14 by @dependabot in https://github.com/google/certificate-transparency-go/pull/1500
* Bump github/codeql-action from 3.25.6 to 3.25.7 by @dependabot in https://github.com/google/certificate-transparency-go/pull/1501
* Bump golang.org/x/net from 0.25.0 to 0.26.0 by @dependabot in https://github.com/google/certificate-transparency-go/pull/1503
* Group dependabot updates as much as possible by @mhutchinson in https://github.com/google/certificate-transparency-go/pull/1506
* Bump golang from 1.22.3-bookworm to 1.22.4-bookworm in /internal/witness/cmd/witness in the all-deps group by @dependabot in https://github.com/google/certificate-transparency-go/pull/1507
* Bump the all-deps group with 2 updates by @dependabot in https://github.com/google/certificate-transparency-go/pull/1511
* Bump golang from 1.22.3-bookworm to 1.22.4-bookworm in /trillian/examples/deployment/docker/ctfe in the all-deps group by @dependabot in https://github.com/google/certificate-transparency-go/pull/1510
* Bump golang from 1.22.3-bookworm to 1.22.4-bookworm in /integration in the all-deps group by @dependabot in https://github.com/google/certificate-transparency-go/pull/1509
* Bump golang from 1.22.3-bookworm to 1.22.4-bookworm in /internal/witness/cmd/feeder in the all-deps group by @dependabot in https://github.com/google/certificate-transparency-go/pull/1508
* Bump the all-deps group with 3 updates by @dependabot in https://github.com/google/certificate-transparency-go/pull/1516
* Bump golang from `aec4784` to `9678844` in /internal/witness/cmd/witness in the all-deps group by @dependabot in https://github.com/google/certificate-transparency-go/pull/1518
* Bump alpine from 3.19 to 3.20 in /trillian/examples/deployment/docker/envsubst by @dependabot in https://github.com/google/certificate-transparency-go/pull/1492
* Bump golang from `aec4784` to `9678844` in /internal/witness/cmd/feeder in the all-deps group by @dependabot in https://github.com/google/certificate-transparency-go/pull/1517
* Bump golang from `aec4784` to `9678844` in /trillian/examples/deployment/docker/ctfe in the all-deps group by @dependabot in https://github.com/google/certificate-transparency-go/pull/1513
* Bump the all-deps group with 2 updates by @dependabot in https://github.com/google/certificate-transparency-go/pull/1515
* Bump golang from `aec4784` to `9678844` in /integration in the all-deps group by @dependabot in https://github.com/google/certificate-transparency-go/pull/1514
* Bump alpine from `77726ef` to `b89d9c9` in /trillian/examples/deployment/docker/envsubst in the all-deps group by @dependabot in https://github.com/google/certificate-transparency-go/pull/1519
* Bump k8s.io/klog/v2 from 2.130.0 to 2.130.1 in the all-deps group by @dependabot in https://github.com/google/certificate-transparency-go/pull/1521
* Bump alpine from `77726ef` to `b89d9c9` in /internal/witness/cmd/feeder in the all-deps group by @dependabot in https://github.com/google/certificate-transparency-go/pull/1520
* Bump github/codeql-action from 3.25.10 to 3.25.11 in the all-deps group by @dependabot in https://github.com/google/certificate-transparency-go/pull/1526
* Bump version of go used by the vuln checker by @mhutchinson in https://github.com/google/certificate-transparency-go/pull/1527
* Bump the all-deps group with 3 updates by @dependabot in https://github.com/google/certificate-transparency-go/pull/1530
* Bump golang from 1.22.4-bookworm to 1.22.5-bookworm in /internal/witness/cmd/feeder in the all-deps group by @dependabot in https://github.com/google/certificate-transparency-go/pull/1531
* Bump golang from 1.22.4-bookworm to 1.22.5-bookworm in /internal/witness/cmd/witness in the all-deps group by @dependabot in https://github.com/google/certificate-transparency-go/pull/1532
* Bump the all-deps group in /trillian/examples/deployment/docker/ctfe with 2 updates by @dependabot in https://github.com/google/certificate-transparency-go/pull/1533
* Bump actions/upload-artifact from 4.3.3 to 4.3.4 in the all-deps group by @dependabot in https://github.com/google/certificate-transparency-go/pull/1534
* Bump golang from 1.22.4-bookworm to 1.22.5-bookworm in /integration in the all-deps group by @dependabot in https://github.com/google/certificate-transparency-go/pull/1535
* Bump the all-deps group with 2 updates by @dependabot in https://github.com/google/certificate-transparency-go/pull/1536
* Bump github/codeql-action from 3.25.12 to 3.25.13 in the all-deps group by @dependabot in https://github.com/google/certificate-transparency-go/pull/1538
* Bump the all-deps group with 3 updates by @dependabot in https://github.com/google/certificate-transparency-go/pull/1537
* Bump the all-deps group with 2 updates by @dependabot in https://github.com/google/certificate-transparency-go/pull/1543
* Bump golang from `6c27802` to `af9b40f` in /trillian/examples/deployment/docker/ctfe in the all-deps group by @dependabot in https://github.com/google/certificate-transparency-go/pull/1544
* Bump golang from `6c27802` to `af9b40f` in /internal/witness/cmd/witness in the all-deps group by @dependabot in https://github.com/google/certificate-transparency-go/pull/1548
* Bump golang from `6c27802` to `af9b40f` in /integration in the all-deps group by @dependabot in https://github.com/google/certificate-transparency-go/pull/1547
* Bump alpine from `b89d9c9` to `0a4eaa0` in /trillian/examples/deployment/docker/envsubst in the all-deps group by @dependabot in https://github.com/google/certificate-transparency-go/pull/1546
* Bump the all-deps group in /internal/witness/cmd/feeder with 2 updates by @dependabot in https://github.com/google/certificate-transparency-go/pull/1545
* Bump the all-deps group with 2 updates by @dependabot in https://github.com/google/certificate-transparency-go/pull/1549
* Bump golang.org/x/time from 0.5.0 to 0.6.0 in the all-deps group by @dependabot in https://github.com/google/certificate-transparency-go/pull/1550
* Bump golang from 1.22.5-bookworm to 1.22.6-bookworm in /internal/witness/cmd/feeder in the all-deps group by @dependabot in https://github.com/google/certificate-transparency-go/pull/1552
* Bump golang from 1.22.5-bookworm to 1.22.6-bookworm in /trillian/examples/deployment/docker/ctfe in the all-deps group by @dependabot in https://github.com/google/certificate-transparency-go/pull/1553
* Bump golang from 1.22.5-bookworm to 1.22.6-bookworm in /integration in the all-deps group by @dependabot in https://github.com/google/certificate-transparency-go/pull/1554
* Bump the all-deps group with 2 updates by @dependabot in https://github.com/google/certificate-transparency-go/pull/1555
* Bump the all-deps group with 2 updates by @dependabot in https://github.com/google/certificate-transparency-go/pull/1556
* Bump golang from 1.22.5-bookworm to 1.22.6-bookworm in /internal/witness/cmd/witness in the all-deps group by @dependabot in https://github.com/google/certificate-transparency-go/pull/1557
* Bump github.com/prometheus/client_golang from 1.19.1 to 1.20.0 in the all-deps group by @dependabot in https://github.com/google/certificate-transparency-go/pull/1559
* Bump github/codeql-action from 3.26.0 to 3.26.3 in the all-deps group by @dependabot in https://github.com/google/certificate-transparency-go/pull/1561
* Bump golang from 1.22.6-bookworm to 1.23.0-bookworm in /internal/witness/cmd/witness in the all-deps group by @dependabot in https://github.com/google/certificate-transparency-go/pull/1558
* Bump golang from 1.22.6-bookworm to 1.23.0-bookworm in /internal/witness/cmd/feeder in the all-deps group by @dependabot in https://github.com/google/certificate-transparency-go/pull/1563
* Bump golang from 1.22.6-bookworm to 1.23.0-bookworm in /trillian/examples/deployment/docker/ctfe in the all-deps group by @dependabot in https://github.com/google/certificate-transparency-go/pull/1560
* Bump golang from 1.22.6-bookworm to 1.23.0-bookworm in /integration in the all-deps group by @dependabot in https://github.com/google/certificate-transparency-go/pull/1562
* Bump go version to 1.22.6 by @roger2hk in https://github.com/google/certificate-transparency-go/pull/1564
* Bump github.com/prometheus/client_golang from 1.20.0 to 1.20.2 in the all-deps group by @dependabot in https://github.com/google/certificate-transparency-go/pull/1565
* Bump github/codeql-action from 3.26.3 to 3.26.5 in the all-deps group by @dependabot in https://github.com/google/certificate-transparency-go/pull/1566
* Bump the all-deps group with 2 updates by @dependabot in https://github.com/google/certificate-transparency-go/pull/1568
* Bump the all-deps group with 3 updates by @dependabot in https://github.com/google/certificate-transparency-go/pull/1569
* Bump go from 1.22.6 to 1.22.7 by @roger2hk in https://github.com/google/certificate-transparency-go/pull/1574
* Bump alpine from `0a4eaa0` to `beefdbd` in /trillian/examples/deployment/docker/envsubst in the all-deps group by @dependabot in https://github.com/google/certificate-transparency-go/pull/1571
* Bump the all-deps group across 1 directory with 5 updates by @dependabot in https://github.com/google/certificate-transparency-go/pull/1577
* Bump golang from 1.23.0-bookworm to 1.23.1-bookworm in /internal/witness/cmd/witness in the all-deps group by @dependabot in https://github.com/google/certificate-transparency-go/pull/1575
* Bump golang from 1.23.0-bookworm to 1.23.1-bookworm in /integration in the all-deps group by @dependabot in https://github.com/google/certificate-transparency-go/pull/1576
* Bump the all-deps group in /trillian/examples/deployment/docker/ctfe with 2 updates by @dependabot in https://github.com/google/certificate-transparency-go/pull/1572
* Bump the all-deps group in /internal/witness/cmd/feeder with 2 updates by @dependabot in https://github.com/google/certificate-transparency-go/pull/1573
* Bump the all-deps group with 4 updates by @dependabot in https://github.com/google/certificate-transparency-go/pull/1578
* Bump github/codeql-action from 3.26.6 to 3.26.7 in the all-deps group by @dependabot in https://github.com/google/certificate-transparency-go/pull/1579
* Bump the all-deps group with 2 updates by @dependabot in https://github.com/google/certificate-transparency-go/pull/1580
* Bump github/codeql-action from 3.26.7 to 3.26.8 in the all-deps group by @dependabot in https://github.com/google/certificate-transparency-go/pull/1581
* Bump distroless/base-debian12 from `c925d12` to `88e0a2a` in /trillian/examples/deployment/docker/ctfe in the all-deps group by @dependabot in https://github.com/google/certificate-transparency-go/pull/1582
* Bump the all-deps group in /trillian/examples/deployment/docker/ctfe with 2 updates by @dependabot in https://github.com/google/certificate-transparency-go/pull/1585
* Bump the all-deps group with 2 updates by @dependabot in https://github.com/google/certificate-transparency-go/pull/1583
* Bump golang from `1a5326b` to `dba79eb` in /integration in the all-deps group by @dependabot in https://github.com/google/certificate-transparency-go/pull/1584
* Bump golang from `1a5326b` to `dba79eb` in /internal/witness/cmd/feeder in the all-deps group by @dependabot in https://github.com/google/certificate-transparency-go/pull/1587
* Bump golang from `1a5326b` to `dba79eb` in /internal/witness/cmd/witness in the all-deps group by @dependabot in https://github.com/google/certificate-transparency-go/pull/1586
* Bump the all-deps group with 5 updates by @dependabot in https://github.com/google/certificate-transparency-go/pull/1588
* Bump the all-deps group with 6 updates by @dependabot in https://github.com/google/certificate-transparency-go/pull/1589
* Bump golang from 1.23.1-bookworm to 1.23.2-bookworm in /trillian/examples/deployment/docker/ctfe in the all-deps group by @dependabot in https://github.com/google/certificate-transparency-go/pull/1593
* Bump golang from 1.23.1-bookworm to 1.23.2-bookworm in /integration in the all-deps group by @dependabot in https://github.com/google/certificate-transparency-go/pull/1592
* Bump golang from 1.23.1-bookworm to 1.23.2-bookworm in /internal/witness/cmd/witness in the all-deps group by @dependabot in https://github.com/google/certificate-transparency-go/pull/1591
* Bump golang from 1.23.1-bookworm to 1.23.2-bookworm in /internal/witness/cmd/feeder in the all-deps group by @dependabot in https://github.com/google/certificate-transparency-go/pull/1590
* Bump the all-deps group with 2 updates by @dependabot in https://github.com/google/certificate-transparency-go/pull/1595
* Bump github.com/prometheus/client_golang from 1.20.4 to 1.20.5 in the all-deps group by @dependabot in https://github.com/google/certificate-transparency-go/pull/1598
* Bump golang from `18d2f94` to `2341ddf` in /integration in the all-deps group by @dependabot in https://github.com/google/certificate-transparency-go/pull/1602
* Bump golang from `18d2f94` to `2341ddf` in /internal/witness/cmd/witness in the all-deps group by @dependabot in https://github.com/google/certificate-transparency-go/pull/1599
* Bump golang from `18d2f94` to `2341ddf` in /trillian/examples/deployment/docker/ctfe in the all-deps group by @dependabot in https://github.com/google/certificate-transparency-go/pull/1600
* Bump golang from `18d2f94` to `2341ddf` in /internal/witness/cmd/feeder in the all-deps group by @dependabot in https://github.com/google/certificate-transparency-go/pull/1601
* Bump the all-deps group with 3 updates by @dependabot in https://github.com/google/certificate-transparency-go/pull/1603
* Bump distroless/base-debian12 from `6ae5fe6` to `8fe31fb` in /trillian/examples/deployment/docker/ctfe in the all-deps group by @dependabot in https://github.com/google/certificate-transparency-go/pull/1604

## v1.2.1

### Fixes

* Fix Go potential bugs and maintainability by @roger2hk in https://github.com/google/certificate-transparency-go/pull/1496

### Dependency update

* Bump google.golang.org/grpc from 1.63.2 to 1.64.0 by @dependabot in https://github.com/google/certificate-transparency-go/pull/1482

## v1.2.0

### CTFE Storage Saving: Extra Data Issuance Chain Deduplication

To reduce CT/Trillian database storage by deduplication of the entire issuance chain (intermediate certificate(s) and root certificate) that is currently stored in the Trillian merkle tree leaf ExtraData field. Storage cost should be reduced by at least 33% for new CT logs with this feature enabled. Currently only MySQL/MariaDB is supported to store the issuance chain in the CTFE database.

Existing logs are not affected by this change. 

Log operators can choose to opt-in this change for new CT logs by adding new CTFE configs in the [LogMultiConfig](trillian/ctfe/configpb/config.proto) and importing the [database schema](trillian/ctfe/storage/mysql/schema.sql). See [example](trillian/examples/deployment/docker/ctfe/ct_server.cfg).

- `ctfe_storage_connection_string`
- `extra_data_issuance_chain_storage_backend`

An optional LRU cache can be enabled by providing the following flags.

- `cache_type`
- `cache_size`
- `cache_ttl`

This change is tested in Cloud Build tests using the `mysql:8.4` Docker image as of the time of writing.

* Add issuance chain storage interface by @roger2hk in https://github.com/google/certificate-transparency-go/pull/1430
* Add issuance chain cache interface by @roger2hk in https://github.com/google/certificate-transparency-go/pull/1431
* Add CTFE extra data storage saving configs to config.proto by @roger2hk in https://github.com/google/certificate-transparency-go/pull/1432
* Add new types `PrecertChainEntryHash` and `CertificateChainHash` for TLS marshal/unmarshal in storage saving by @roger2hk in https://github.com/google/certificate-transparency-go/pull/1435
* Add IssuanceChainCache LRU implementation by @roger2hk in https://github.com/google/certificate-transparency-go/pull/1454
* Add issuance chain service by @roger2hk in https://github.com/google/certificate-transparency-go/pull/1452
* Add CTFE extra data storage saving configs validation by @roger2hk in https://github.com/google/certificate-transparency-go/pull/1456
* Add IssuanceChainStorage MySQL implementation by @roger2hk in https://github.com/google/certificate-transparency-go/pull/1462
* Fix errcheck lint in mysql test by @roger2hk in https://github.com/google/certificate-transparency-go/pull/1464
* CTFE Extra Data Issuance Chain Deduplication by @roger2hk in https://github.com/google/certificate-transparency-go/pull/1477
* Fix incorrect deployment doc and server config by @roger2hk in https://github.com/google/certificate-transparency-go/pull/1494

### Submission proxy: Root compatibility checking

* Adds the ability for a CT client to disable root compatibile checking by @aaomidi in https://github.com/google/certificate-transparency-go/pull/1258

### Fixes

* Return 429 Too Many Requests for gRPC error code `ResourceExhausted` from Trillian by @roger2hk in https://github.com/google/certificate-transparency-go/pull/1401
* Safeguard against redirects on PUT request by @mhutchinson in https://github.com/google/certificate-transparency-go/pull/1418
* Fix CT client upload to be safe against no-op POSTs by @mhutchinson in https://github.com/google/certificate-transparency-go/pull/1424

### Misc

* Prefix errors.New variables with the word "Err" by @aaomidi in https://github.com/google/certificate-transparency-go/pull/1399
* Remove lint exceptions and fix remaining issues by @silaselisha in https://github.com/google/certificate-transparency-go/pull/1438
* Fix invalid Go toolchain version by @roger2hk in https://github.com/google/certificate-transparency-go/pull/1471
* Regenerate proto files by @roger2hk in https://github.com/google/certificate-transparency-go/pull/1489

### Dependency update

* Bump distroless/base-debian12 from `5eae9ef` to `28a7f1f` in /trillian/examples/deployment/docker/ctfe by @dependabot in https://github.com/google/certificate-transparency-go/pull/1388
* Bump github/codeql-action from 3.24.6 to 3.24.7 by @dependabot in https://github.com/google/certificate-transparency-go/pull/1389
* Bump actions/checkout from 4.1.1 to 4.1.2 by @dependabot in https://github.com/google/certificate-transparency-go/pull/1390
* Bump golang from `6699d28` to `7f9c058` in /integration by @dependabot in https://github.com/google/certificate-transparency-go/pull/1391
* Bump golang from `6699d28` to `7f9c058` in /trillian/examples/deployment/docker/ctfe by @dependabot in https://github.com/google/certificate-transparency-go/pull/1392
* Bump golang from `6699d28` to `7a392a2` in /internal/witness/cmd/witness by @dependabot in https://github.com/google/certificate-transparency-go/pull/1393
* Bump golang from `6699d28` to `7a392a2` in /internal/witness/cmd/feeder by @dependabot in https://github.com/google/certificate-transparency-go/pull/1394
* Bump golang from `7a392a2` to `d996c64` in /internal/witness/cmd/witness by @dependabot in https://github.com/google/certificate-transparency-go/pull/1395
* Bump golang from `7f9c058` to `d996c64` in /trillian/examples/deployment/docker/ctfe by @dependabot in https://github.com/google/certificate-transparency-go/pull/1396
* Bump golang from `7a392a2` to `d996c64` in /internal/witness/cmd/feeder by @dependabot in https://github.com/google/certificate-transparency-go/pull/1397
* Bump golang from `7f9c058` to `d996c64` in /integration by @dependabot in https://github.com/google/certificate-transparency-go/pull/1398
* Bump github/codeql-action from 3.24.7 to 3.24.8 by @dependabot in https://github.com/google/certificate-transparency-go/pull/1400
* Bump github/codeql-action from 3.24.8 to 3.24.9 by @dependabot in https://github.com/google/certificate-transparency-go/pull/1402
* Bump go.etcd.io/etcd/v3 from 3.5.12 to 3.5.13 by @dependabot in https://github.com/google/certificate-transparency-go/pull/1405
* Bump distroless/base-debian12 from `28a7f1f` to `611d30d` in /trillian/examples/deployment/docker/ctfe by @dependabot in https://github.com/google/certificate-transparency-go/pull/1406
* Bump golang from 1.22.1-bookworm to 1.22.2-bookworm in /trillian/examples/deployment/docker/ctfe by @dependabot in https://github.com/google/certificate-transparency-go/pull/1407
* Bump golang.org/x/net from 0.22.0 to 0.23.0 by @dependabot in https://github.com/google/certificate-transparency-go/pull/1408
* update govulncheck go version from 1.21.8 to 1.21.9 by @phbnf in https://github.com/google/certificate-transparency-go/pull/1412
* Bump golang from 1.22.1-bookworm to 1.22.2-bookworm in /integration by @dependabot in https://github.com/google/certificate-transparency-go/pull/1409
* Bump golang from 1.22.1-bookworm to 1.22.2-bookworm in /internal/witness/cmd/witness by @dependabot in https://github.com/google/certificate-transparency-go/pull/1410
* Bump golang.org/x/crypto from 0.21.0 to 0.22.0 by @dependabot in https://github.com/google/certificate-transparency-go/pull/1414
* Bump golang from 1.22.1-bookworm to 1.22.2-bookworm in /internal/witness/cmd/feeder by @dependabot in https://github.com/google/certificate-transparency-go/pull/1411
* Bump github/codeql-action from 3.24.9 to 3.24.10 by @dependabot in https://github.com/google/certificate-transparency-go/pull/1415
* Bump golang.org/x/net from 0.23.0 to 0.24.0 by @dependabot in https://github.com/google/certificate-transparency-go/pull/1416
* Bump google.golang.org/grpc from 1.62.1 to 1.63.2 by @dependabot in https://github.com/google/certificate-transparency-go/pull/1417
* Bump github.com/fullstorydev/grpcurl from 1.8.9 to 1.9.1 by @dependabot in https://github.com/google/certificate-transparency-go/pull/1419
* Bump golang from `48b942a` to `3451eec` in /integration by @dependabot in https://github.com/google/certificate-transparency-go/pull/1421
* Bump golang from `48b942a` to `3451eec` in /trillian/examples/deployment/docker/ctfe by @dependabot in https://github.com/google/certificate-transparency-go/pull/1423
* Bump golang from `48b942a` to `3451eec` in /internal/witness/cmd/witness by @dependabot in https://github.com/google/certificate-transparency-go/pull/1420
* Bump golang from `3451eec` to `b03f3ba` in /integration by @dependabot in https://github.com/google/certificate-transparency-go/pull/1426
* Bump golang from `3451eec` to `b03f3ba` in /trillian/examples/deployment/docker/ctfe by @dependabot in https://github.com/google/certificate-transparency-go/pull/1425
* Bump golang from `48b942a` to `3451eec` in /internal/witness/cmd/feeder by @dependabot in https://github.com/google/certificate-transparency-go/pull/1422
* Bump golang from `3451eec` to `b03f3ba` in /internal/witness/cmd/witness by @dependabot in https://github.com/google/certificate-transparency-go/pull/1427
* Bump golang from `3451eec` to `b03f3ba` in /internal/witness/cmd/feeder by @dependabot in https://github.com/google/certificate-transparency-go/pull/1428
* Bump github/codeql-action from 3.24.10 to 3.25.0 by @dependabot in https://github.com/google/certificate-transparency-go/pull/1433
* Bump github/codeql-action from 3.25.0 to 3.25.1 by @dependabot in https://github.com/google/certificate-transparency-go/pull/1434
* Bump actions/upload-artifact from 4.3.1 to 4.3.2 by @dependabot in https://github.com/google/certificate-transparency-go/pull/1436
* Bump actions/checkout from 4.1.2 to 4.1.3 by @dependabot in https://github.com/google/certificate-transparency-go/pull/1437
* Bump actions/upload-artifact from 4.3.2 to 4.3.3 by @dependabot in https://github.com/google/certificate-transparency-go/pull/1440
* Bump github/codeql-action from 3.25.1 to 3.25.2 by @dependabot in https://github.com/google/certificate-transparency-go/pull/1441
* Bump golang from `b03f3ba` to `d0902ba` in /internal/witness/cmd/feeder by @dependabot in https://github.com/google/certificate-transparency-go/pull/1444
* Bump golang from `b03f3ba` to `d0902ba` in /trillian/examples/deployment/docker/ctfe by @dependabot in https://github.com/google/certificate-transparency-go/pull/1443
* Bump github.com/rs/cors from 1.10.1 to 1.11.0 by @dependabot in https://github.com/google/certificate-transparency-go/pull/1442
* Bump golang from `b03f3ba` to `d0902ba` in /integration by @dependabot in https://github.com/google/certificate-transparency-go/pull/1447
* Bump actions/checkout from 4.1.3 to 4.1.4 by @dependabot in https://github.com/google/certificate-transparency-go/pull/1446
* Bump github/codeql-action from 3.25.2 to 3.25.3 by @dependabot in https://github.com/google/certificate-transparency-go/pull/1449
* Bump golangci/golangci-lint-action from 4.0.0 to 5.0.0 by @dependabot in https://github.com/google/certificate-transparency-go/pull/1448
* Bump golang from `b03f3ba` to `d0902ba` in /internal/witness/cmd/witness by @dependabot in https://github.com/google/certificate-transparency-go/pull/1445
* Bump golangci/golangci-lint-action from 5.0.0 to 5.1.0 by @dependabot in https://github.com/google/certificate-transparency-go/pull/1451
* Bump distroless/base-debian12 from `611d30d` to `d8d01e2` in /trillian/examples/deployment/docker/ctfe by @dependabot in https://github.com/google/certificate-transparency-go/pull/1450
* Bump google.golang.org/protobuf from 1.33.1-0.20240408130810-98873a205002 to 1.34.0 by @dependabot in https://github.com/google/certificate-transparency-go/pull/1453
* Bump actions/setup-go from 5.0.0 to 5.0.1 by @dependabot in https://github.com/google/certificate-transparency-go/pull/1455
* Bump golang.org/x/net from 0.24.0 to 0.25.0 and golang.org/x/crypto from v0.22.0 to v0.23.0 by @dependabot in https://github.com/google/certificate-transparency-go/pull/1457
* Bump google.golang.org/protobuf from 1.34.0 to 1.34.1 by @dependabot in https://github.com/google/certificate-transparency-go/pull/1458
* Bump distroless/base-debian12 from `d8d01e2` to `786007f` in /trillian/examples/deployment/docker/ctfe by @dependabot in https://github.com/google/certificate-transparency-go/pull/1461
* Bump golangci/golangci-lint-action from 5.1.0 to 5.3.0 by @dependabot in https://github.com/google/certificate-transparency-go/pull/1460
* Bump `go-version-input` to 1.21.10 in govulncheck.yml by @roger2hk in https://github.com/google/certificate-transparency-go/pull/1472
* Bump golangci/golangci-lint-action from 5.3.0 to 6.0.1 by @dependabot in https://github.com/google/certificate-transparency-go/pull/1473
* Bump actions/checkout from 4.1.4 to 4.1.5 by @dependabot in https://github.com/google/certificate-transparency-go/pull/1469
* Bump github.com/go-sql-driver/mysql from 1.7.1 to 1.8.1 by @dependabot in https://github.com/google/certificate-transparency-go/pull/1465
* Bump golang from 1.22.2-bookworm to 1.22.3-bookworm in /integration by @dependabot in https://github.com/google/certificate-transparency-go/pull/1466
* Bump golang from 1.22.2-bookworm to 1.22.3-bookworm in /trillian/examples/deployment/docker/ctfe by @dependabot in https://github.com/google/certificate-transparency-go/pull/1463
* Bump golang from 1.22.2-bookworm to 1.22.3-bookworm in /internal/witness/cmd/feeder by @dependabot in https://github.com/google/certificate-transparency-go/pull/1470
* Bump golang from 1.22.2-bookworm to 1.22.3-bookworm in /internal/witness/cmd/witness by @dependabot in https://github.com/google/certificate-transparency-go/pull/1467
* Bump github/codeql-action from 3.25.3 to 3.25.4 by @dependabot in https://github.com/google/certificate-transparency-go/pull/1474
* Bump github.com/prometheus/client_golang from 1.19.0 to 1.19.1 by @dependabot in https://github.com/google/certificate-transparency-go/pull/1475
* Bump ossf/scorecard-action from 2.3.1 to 2.3.3 by @dependabot in https://github.com/google/certificate-transparency-go/pull/1476
* Bump github/codeql-action from 3.25.4 to 3.25.5 by @dependabot in https://github.com/google/certificate-transparency-go/pull/1478
* Bump golang from `6d71b7c` to `ef27a3c` in /integration by @dependabot in https://github.com/google/certificate-transparency-go/pull/1480
* Bump golang from `6d71b7c` to `ef27a3c` in /trillian/examples/deployment/docker/ctfe by @dependabot in https://github.com/google/certificate-transparency-go/pull/1481
* Bump golang from `6d71b7c` to `ef27a3c` in /internal/witness/cmd/witness by @dependabot in https://github.com/google/certificate-transparency-go/pull/1479
* Bump golang from `6d71b7c` to `ef27a3c` in /internal/witness/cmd/feeder by @dependabot in https://github.com/google/certificate-transparency-go/pull/1483
* Bump golang from `ef27a3c` to `5c56bd4` in /integration by @dependabot in https://github.com/google/certificate-transparency-go/pull/1484
* Bump golang from `ef27a3c` to `5c56bd4` in /internal/witness/cmd/witness by @dependabot in https://github.com/google/certificate-transparency-go/pull/1485
* Bump golang from `ef27a3c` to `5c56bd4` in /trillian/examples/deployment/docker/ctfe by @dependabot in https://github.com/google/certificate-transparency-go/pull/1486
* Bump actions/checkout from 4.1.5 to 4.1.6 by @dependabot in https://github.com/google/certificate-transparency-go/pull/1487
* Bump golang from `ef27a3c` to `5c56bd4` in /internal/witness/cmd/feeder by @dependabot in https://github.com/google/certificate-transparency-go/pull/1488
* Bump github/codeql-action from 3.25.5 to 3.25.6 by @dependabot in https://github.com/google/certificate-transparency-go/pull/1490
* Bump alpine from `c5b1261` to `58d02b4` in /internal/witness/cmd/feeder by @dependabot in https://github.com/google/certificate-transparency-go/pull/1491
* Bump alpine from `58d02b4` to `77726ef` in /internal/witness/cmd/feeder by @dependabot in https://github.com/google/certificate-transparency-go/pull/1493

## v1.1.8

* Recommended Go version for development: 1.21
  * Using a different version can lead to presubmits failing due to unexpected diffs.

### Add support for AIX

* crypto/x509: add AIX operating system by @roger2hk in https://github.com/google/certificate-transparency-go/pull/1277

### Monitoring

* Distribution metric to monitor the start of get-entries requests by @phbnf in https://github.com/google/certificate-transparency-go/pull/1364

### Fixes

* Use the appropriate HTTP response code for backend timeouts by @robstradling in https://github.com/google/certificate-transparency-go/pull/1313

### Misc

* Move golangci-lint from Cloud Build to GitHub Action by @roger2hk in https://github.com/google/certificate-transparency-go/pull/1230
* Set golangci-lint GH action timeout to 5m by @roger2hk in https://github.com/google/certificate-transparency-go/pull/1231
* Added Slack channel details by @mhutchinson in https://github.com/google/certificate-transparency-go/pull/1246
* Improve fuzzing by @AdamKorcz in https://github.com/google/certificate-transparency-go/pull/1345

### Dependency update

* Bump golang from `20f9ab5` to `5ee1296` in /trillian/examples/deployment/docker/ctfe by @dependabot in https://github.com/google/certificate-transparency-go/pull/1216
* Bump golang from `20f9ab5` to `5ee1296` in /internal/witness/cmd/witness by @dependabot in https://github.com/google/certificate-transparency-go/pull/1217
* Bump golang from `20f9ab5` to `5ee1296` in /internal/witness/cmd/feeder by @dependabot in https://github.com/google/certificate-transparency-go/pull/1218
* Bump k8s.io/klog/v2 from 2.100.1 to 2.110.1 by @dependabot in https://github.com/google/certificate-transparency-go/pull/1219
* Bump golang from `20f9ab5` to `5ee1296` in /integration by @dependabot in https://github.com/google/certificate-transparency-go/pull/1220
* Bump golang from `5ee1296` to `5bafbbb` in /integration by @dependabot in https://github.com/google/certificate-transparency-go/pull/1221
* Bump golang from `5ee1296` to `5bafbbb` in /internal/witness/cmd/feeder by @dependabot in https://github.com/google/certificate-transparency-go/pull/1222
* Bump golang from `5ee1296` to `5bafbbb` in /internal/witness/cmd/witness by @dependabot in https://github.com/google/certificate-transparency-go/pull/1223
* Bump golang from `5ee1296` to `5bafbbb` in /trillian/examples/deployment/docker/ctfe by @dependabot in https://github.com/google/certificate-transparency-go/pull/1224
* Update the minimal image to gcr.io/distroless/base-debian12 by @roger2hk in https://github.com/google/certificate-transparency-go/pull/1148
* Bump jq from 1.6 to 1.7 by @roger2hk in https://github.com/google/certificate-transparency-go/pull/1225
* Bump github.com/spf13/cobra from 1.7.0 to 1.8.0 by @dependabot in https://github.com/google/certificate-transparency-go/pull/1226
* Bump golang.org/x/time from 0.3.0 to 0.4.0 by @dependabot in https://github.com/google/certificate-transparency-go/pull/1227
* Bump github.com/mattn/go-sqlite3 from 1.14.17 to 1.14.18 by @dependabot in https://github.com/google/certificate-transparency-go/pull/1228
* Bump github.com/gorilla/mux from 1.8.0 to 1.8.1 by @dependabot in https://github.com/google/certificate-transparency-go/pull/1229
* Bump golang from 1.21.3-bookworm to 1.21.4-bookworm in /trillian/examples/deployment/docker/ctfe by @dependabot in https://github.com/google/certificate-transparency-go/pull/1232
* Bump golang from 1.21.3-bookworm to 1.21.4-bookworm in /internal/witness/cmd/witness by @dependabot in https://github.com/google/certificate-transparency-go/pull/1233
* Bump golang from 1.21.3-bookworm to 1.21.4-bookworm in /integration by @dependabot in https://github.com/google/certificate-transparency-go/pull/1234
* Bump golang from 1.21.3-bookworm to 1.21.4-bookworm in /internal/witness/cmd/feeder by @dependabot in https://github.com/google/certificate-transparency-go/pull/1235
* Bump go-version-input from 1.20.10 to 1.20.11 in govulncheck.yml by @roger2hk in https://github.com/google/certificate-transparency-go/pull/1238
* Bump golang.org/x/net from 0.17.0 to 0.18.0 by @dependabot in https://github.com/google/certificate-transparency-go/pull/1236
* Bump github/codeql-action from 2.22.5 to 2.22.6 by @dependabot in https://github.com/google/certificate-transparency-go/pull/1240
* Bump github/codeql-action from 2.22.6 to 2.22.7 by @dependabot in https://github.com/google/certificate-transparency-go/pull/1241
* Bump golang from `85aacbe` to `dadce81` in /integration by @dependabot in https://github.com/google/certificate-transparency-go/pull/1243
* Bump golang from `85aacbe` to `dadce81` in /internal/witness/cmd/feeder by @dependabot in https://github.com/google/certificate-transparency-go/pull/1242
* Bump golang from `85aacbe` to `dadce81` in /trillian/examples/deployment/docker/ctfe by @dependabot in https://github.com/google/certificate-transparency-go/pull/1244
* Bump golang from `85aacbe` to `dadce81` in /internal/witness/cmd/witness by @dependabot in https://github.com/google/certificate-transparency-go/pull/1245
* Bump golang from `dadce81` to `52362e2` in /internal/witness/cmd/witness by @dependabot in https://github.com/google/certificate-transparency-go/pull/1247
* Bump golang from `dadce81` to `52362e2` in /integration by @dependabot in https://github.com/google/certificate-transparency-go/pull/1248
* Bump golang from `dadce81` to `52362e2` in /trillian/examples/deployment/docker/ctfe by @dependabot in https://github.com/google/certificate-transparency-go/pull/1249
* Bump golang from `dadce81` to `52362e2` in /internal/witness/cmd/feeder by @dependabot in https://github.com/google/certificate-transparency-go/pull/1250
* Bump github/codeql-action from 2.22.7 to 2.22.8 by @dependabot in https://github.com/google/certificate-transparency-go/pull/1251
* Bump golang.org/x/net from 0.18.0 to 0.19.0 by @dependabot in https://github.com/google/certificate-transparency-go/pull/1252
* Bump golang.org/x/time from 0.4.0 to 0.5.0 by @dependabot in https://github.com/google/certificate-transparency-go/pull/1254
* Bump alpine from `eece025` to `34871e7` in /internal/witness/cmd/feeder by @dependabot in https://github.com/google/certificate-transparency-go/pull/1256
* Bump alpine from `eece025` to `34871e7` in /trillian/examples/deployment/docker/envsubst by @dependabot in https://github.com/google/certificate-transparency-go/pull/1257
* Bump go-version-input from 1.20.11 to 1.20.12 in govulncheck.yml by @roger2hk in https://github.com/google/certificate-transparency-go/pull/1264
* Bump actions/setup-go from 4.1.0 to 5.0.0 by @dependabot in https://github.com/google/certificate-transparency-go/pull/1261
* Bump golang from 1.21.4-bookworm to 1.21.5-bookworm in /internal/witness/cmd/witness by @dependabot in https://github.com/google/certificate-transparency-go/pull/1259
* Bump golang from 1.21.4-bookworm to 1.21.5-bookworm in /integration by @dependabot in https://github.com/google/certificate-transparency-go/pull/1263
* Bump golang from 1.21.4-bookworm to 1.21.5-bookworm in /internal/witness/cmd/feeder by @dependabot in https://github.com/google/certificate-transparency-go/pull/1262
* Bump golang from 1.21.4-bookworm to 1.21.5-bookworm in /trillian/examples/deployment/docker/ctfe by @dependabot in https://github.com/google/certificate-transparency-go/pull/1260
* Bump go.etcd.io/etcd/v3 from 3.5.10 to 3.5.11 by @dependabot in https://github.com/google/certificate-transparency-go/pull/1266
* Bump github/codeql-action from 2.22.8 to 2.22.9 by @dependabot in https://github.com/google/certificate-transparency-go/pull/1269
* Bump alpine from `34871e7` to `51b6726` in /internal/witness/cmd/feeder by @dependabot in https://github.com/google/certificate-transparency-go/pull/1270
* Bump alpine from 3.18 to 3.19 in /trillian/examples/deployment/docker/envsubst by @dependabot in https://github.com/google/certificate-transparency-go/pull/1271
* Bump golang from `a6b787c` to `2d3b13c` in /internal/witness/cmd/feeder by @dependabot in https://github.com/google/certificate-transparency-go/pull/1272
* Bump golang from `a6b787c` to `2d3b13c` in /internal/witness/cmd/witness by @dependabot in https://github.com/google/certificate-transparency-go/pull/1273
* Bump golang from `a6b787c` to `2d3b13c` in /integration by @dependabot in https://github.com/google/certificate-transparency-go/pull/1274
* Bump golang from `a6b787c` to `2d3b13c` in /trillian/examples/deployment/docker/ctfe by @dependabot in https://github.com/google/certificate-transparency-go/pull/1275
* Bump github/codeql-action from 2.22.9 to 2.22.10 by @dependabot in https://github.com/google/certificate-transparency-go/pull/1278
* Bump google.golang.org/grpc from 1.59.0 to 1.60.0 by @dependabot in https://github.com/google/certificate-transparency-go/pull/1279
* Bump github/codeql-action from 2.22.10 to 3.22.11 by @dependabot in https://github.com/google/certificate-transparency-go/pull/1280
* Bump distroless/base-debian12 from `1dfdb5e` to `8a0bb63` in /trillian/examples/deployment/docker/ctfe by @dependabot in https://github.com/google/certificate-transparency-go/pull/1281
* Bump github.com/google/trillian from 1.5.3 to 1.5.4-0.20240110091238-00ca9abe023d by @mhutchinson in https://github.com/google/certificate-transparency-go/pull/1297
* Bump actions/upload-artifact from 3.1.3 to 4.0.0 by @dependabot in https://github.com/google/certificate-transparency-go/pull/1282
* Bump github/codeql-action from 3.22.11 to 3.23.0 by @dependabot in https://github.com/google/certificate-transparency-go/pull/1295
* Bump github.com/mattn/go-sqlite3 from 1.14.18 to 1.14.19 by @dependabot in https://github.com/google/certificate-transparency-go/pull/1283
* Bump golang from 1.21.5-bookworm to 1.21.6-bookworm in /integration by @dependabot in https://github.com/google/certificate-transparency-go/pull/1300
* Bump distroless/base-debian12 from `8a0bb63` to `0a93daa` in /trillian/examples/deployment/docker/ctfe by @dependabot in https://github.com/google/certificate-transparency-go/pull/1284
* Bump golang from 1.21.5-bookworm to 1.21.6-bookworm in /internal/witness/cmd/witness by @dependabot in https://github.com/google/certificate-transparency-go/pull/1299
* Bump golang from 1.21.5-bookworm to 1.21.6-bookworm in /internal/witness/cmd/feeder by @dependabot in https://github.com/google/certificate-transparency-go/pull/1298
* Bump golang from 1.21.5-bookworm to 1.21.6-bookworm in /trillian/examples/deployment/docker/ctfe by @dependabot in https://github.com/google/certificate-transparency-go/pull/1301
* Bump golang from `688ad7f` to `1e8ea75` in /internal/witness/cmd/witness by @dependabot in https://github.com/google/certificate-transparency-go/pull/1306
* Bump golang from `688ad7f` to `1e8ea75` in /integration by @dependabot in https://github.com/google/certificate-transparency-go/pull/1305
* Use trillian release instead of pinned commit by @mhutchinson in https://github.com/google/certificate-transparency-go/pull/1304
* Bump actions/upload-artifact from 4.0.0 to 4.1.0 by @dependabot in https://github.com/google/certificate-transparency-go/pull/1310
* Bump golang from `1e8ea75` to `cbee5d2` in /integration by @dependabot in https://github.com/google/certificate-transparency-go/pull/1312
* Bump golang from `688ad7f` to `cbee5d2` in /internal/witness/cmd/feeder by @dependabot in https://github.com/google/certificate-transparency-go/pull/1308
* Bump golang from `1e8ea75` to `cbee5d2` in /internal/witness/cmd/witness by @dependabot in https://github.com/google/certificate-transparency-go/pull/1311
* Bump golang.org/x/net from 0.19.0 to 0.20.0 by @dependabot in https://github.com/google/certificate-transparency-go/pull/1302
* Bump golang from `b651ed8` to `cbee5d2` in /trillian/examples/deployment/docker/ctfe by @dependabot in https://github.com/google/certificate-transparency-go/pull/1309
* Bump golang from `cbee5d2` to `c4b696f` in /integration by @dependabot in https://github.com/google/certificate-transparency-go/pull/1314
* Bump golang from `cbee5d2` to `c4b696f` in /trillian/examples/deployment/docker/ctfe by @dependabot in https://github.com/google/certificate-transparency-go/pull/1315
* Bump github/codeql-action from 3.23.0 to 3.23.1 by @dependabot in https://github.com/google/certificate-transparency-go/pull/1317
* Bump golang from `cbee5d2` to `c4b696f` in /internal/witness/cmd/feeder by @dependabot in https://github.com/google/certificate-transparency-go/pull/1316
* Bump golang from `cbee5d2` to `c4b696f` in /internal/witness/cmd/witness by @dependabot in https://github.com/google/certificate-transparency-go/pull/1318
* Bump k8s.io/klog/v2 from 2.120.0 to 2.120.1 by @dependabot in https://github.com/google/certificate-transparency-go/pull/1319
* Bump actions/upload-artifact from 4.1.0 to 4.2.0 by @dependabot in https://github.com/google/certificate-transparency-go/pull/1320
* Bump actions/upload-artifact from 4.2.0 to 4.3.0 by @dependabot in https://github.com/google/certificate-transparency-go/pull/1321
* Bump golang from `c4b696f` to `d8c365d` in /internal/witness/cmd/feeder by @dependabot in https://github.com/google/certificate-transparency-go/pull/1326
* Bump golang from `c4b696f` to `d8c365d` in /internal/witness/cmd/witness by @dependabot in https://github.com/google/certificate-transparency-go/pull/1323
* Bump google.golang.org/grpc from 1.60.1 to 1.61.0 by @dependabot in https://github.com/google/certificate-transparency-go/pull/1324
* Bump golang from `c4b696f` to `d8c365d` in /integration by @dependabot in https://github.com/google/certificate-transparency-go/pull/1322
* Bump golang from `c4b696f` to `d8c365d` in /trillian/examples/deployment/docker/ctfe by @dependabot in https://github.com/google/certificate-transparency-go/pull/1325
* Bump github.com/mattn/go-sqlite3 from 1.14.19 to 1.14.20 by @dependabot in https://github.com/google/certificate-transparency-go/pull/1327
* Bump github/codeql-action from 3.23.1 to 3.23.2 by @dependabot in https://github.com/google/certificate-transparency-go/pull/1328
* Bump alpine from `51b6726` to `c5b1261` in /trillian/examples/deployment/docker/envsubst by @dependabot in https://github.com/google/certificate-transparency-go/pull/1330
* Bump alpine from `51b6726` to `c5b1261` in /internal/witness/cmd/feeder by @dependabot in https://github.com/google/certificate-transparency-go/pull/1329
* Bump go.etcd.io/etcd/v3 from 3.5.11 to 3.5.12 by @dependabot in https://github.com/google/certificate-transparency-go/pull/1332
* Bump github.com/mattn/go-sqlite3 from 1.14.20 to 1.14.21 by @dependabot in https://github.com/google/certificate-transparency-go/pull/1333
* Bump golang from `d8c365d` to `69bfed3` in /integration by @dependabot in https://github.com/google/certificate-transparency-go/pull/1335
* Bump golang from `d8c365d` to `69bfed3` in /trillian/examples/deployment/docker/ctfe by @dependabot in https://github.com/google/certificate-transparency-go/pull/1338
* Bump golang from `d8c365d` to `69bfed3` in /internal/witness/cmd/feeder by @dependabot in https://github.com/google/certificate-transparency-go/pull/1337
* Bump golang from `d8c365d` to `69bfed3` in /internal/witness/cmd/witness by @dependabot in https://github.com/google/certificate-transparency-go/pull/1336
* Bump golang from `69bfed3` to `3efef61` in /trillian/examples/deployment/docker/ctfe by @dependabot in https://github.com/google/certificate-transparency-go/pull/1339
* Bump github.com/mattn/go-sqlite3 from 1.14.21 to 1.14.22 by @dependabot in https://github.com/google/certificate-transparency-go/pull/1344
* Bump golang from `69bfed3` to `3efef61` in /integration by @dependabot in https://github.com/google/certificate-transparency-go/pull/1341
* Bump golang from `69bfed3` to `3efef61` in /internal/witness/cmd/witness by @dependabot in https://github.com/google/certificate-transparency-go/pull/1343
* Bump distroless/base-debian12 from `0a93daa` to `f47fa3d` in /trillian/examples/deployment/docker/ctfe by @dependabot in https://github.com/google/certificate-transparency-go/pull/1340
* Bump golang from `69bfed3` to `3efef61` in /internal/witness/cmd/feeder by @dependabot in https://github.com/google/certificate-transparency-go/pull/1342
* Bump github/codeql-action from 3.23.2 to 3.24.0 by @dependabot in https://github.com/google/certificate-transparency-go/pull/1346
* Bump actions/upload-artifact from 4.3.0 to 4.3.1 by @dependabot in https://github.com/google/certificate-transparency-go/pull/1347
* Bump golang from 1.21.6-bookworm to 1.22.0-bookworm in /trillian/examples/deployment/docker/ctfe by @dependabot in https://github.com/google/certificate-transparency-go/pull/1350
* Bump golang from 1.21.6-bookworm to 1.22.0-bookworm in /integration by @dependabot in https://github.com/google/certificate-transparency-go/pull/1348
* Bump golang from 1.21.6-bookworm to 1.22.0-bookworm in /internal/witness/cmd/witness by @dependabot in https://github.com/google/certificate-transparency-go/pull/1349
* Bump golang from 1.21.6-bookworm to 1.22.0-bookworm in /internal/witness/cmd/feeder by @dependabot in https://github.com/google/certificate-transparency-go/pull/1351
* Bump golang.org/x/crypto from 0.18.0 to 0.19.0 by @dependabot in https://github.com/google/certificate-transparency-go/pull/1353
* Bump golangci/golangci-lint-action from 3.7.0 to 4.0.0 by @dependabot in https://github.com/google/certificate-transparency-go/pull/1354
* Bump golang.org/x/net from 0.20.0 to 0.21.0 by @dependabot in https://github.com/google/certificate-transparency-go/pull/1352
* Bump distroless/base-debian12 from `f47fa3d` to `2102ce1` in /trillian/examples/deployment/docker/ctfe by @dependabot in https://github.com/google/certificate-transparency-go/pull/1355
* Bump github/codeql-action from 3.24.0 to 3.24.1 by @dependabot in https://github.com/google/certificate-transparency-go/pull/1357
* Bump golang from `874c267` to `5a3e169` in /trillian/examples/deployment/docker/ctfe by @dependabot in https://github.com/google/certificate-transparency-go/pull/1356
* Bump golang from `874c267` to `5a3e169` in /integration by @dependabot in https://github.com/google/certificate-transparency-go/pull/1358
* Bump golang from `874c267` to `5a3e169` in /internal/witness/cmd/feeder by @dependabot in https://github.com/google/certificate-transparency-go/pull/1359
* Bump golang from `874c267` to `5a3e169` in /internal/witness/cmd/witness by @dependabot in https://github.com/google/certificate-transparency-go/pull/1360
* Bump github/codeql-action from 3.24.1 to 3.24.3 by @dependabot in https://github.com/google/certificate-transparency-go/pull/1366
* Bump golang from `5a3e169` to `925fe3f` in /integration by @dependabot in https://github.com/google/certificate-transparency-go/pull/1363
* Bump google.golang.org/grpc from 1.61.0 to 1.61.1 by @dependabot in https://github.com/google/certificate-transparency-go/pull/1362
* Bump golang from `5a3e169` to `925fe3f` in /internal/witness/cmd/feeder by @dependabot in https://github.com/google/certificate-transparency-go/pull/1365
* Bump golang from `5a3e169` to `925fe3f` in /trillian/examples/deployment/docker/ctfe by @dependabot in https://github.com/google/certificate-transparency-go/pull/1361
* Bump golang from `5a3e169` to `925fe3f` in /internal/witness/cmd/witness by @dependabot in https://github.com/google/certificate-transparency-go/pull/1367
* Bump golang/govulncheck-action from 1.0.1 to 1.0.2 by @dependabot in https://github.com/google/certificate-transparency-go/pull/1368
* Bump github/codeql-action from 3.24.3 to 3.24.5 by @dependabot in https://github.com/google/certificate-transparency-go/pull/1371
* Bump google.golang.org/grpc from 1.61.1 to 1.62.0 by @dependabot in https://github.com/google/certificate-transparency-go/pull/1369
* Bump distroless/base-debian12 from `2102ce1` to `5eae9ef` in /trillian/examples/deployment/docker/ctfe by @dependabot in https://github.com/google/certificate-transparency-go/pull/1372
* Bump distroless/base-debian12 from `5eae9ef` to `f9b0e86` in /trillian/examples/deployment/docker/ctfe by @dependabot in https://github.com/google/certificate-transparency-go/pull/1375
* Bump golang.org/x/crypto from 0.19.0 to 0.20.0 by @dependabot in https://github.com/google/certificate-transparency-go/pull/1374
* Bump github.com/prometheus/client_golang from 1.18.0 to 1.19.0 by @dependabot in https://github.com/google/certificate-transparency-go/pull/1373
* Bump github/codeql-action from 3.24.5 to 3.24.6 by @dependabot in https://github.com/google/certificate-transparency-go/pull/1377
* Bump distroless/base-debian12 from `f9b0e86` to `5eae9ef` in /trillian/examples/deployment/docker/ctfe by @dependabot in https://github.com/google/certificate-transparency-go/pull/1376
* Bump golang.org/x/net from 0.21.0 to 0.22.0 by @dependabot in https://github.com/google/certificate-transparency-go/pull/1378
* Bump Go from 1.20 to 1.21 by @roger2hk in https://github.com/google/certificate-transparency-go/pull/1386
* Bump google.golang.org/grpc from 1.62.0 to 1.62.1 by @dependabot in https://github.com/google/certificate-transparency-go/pull/1380
* Bump golang from 1.22.0-bookworm to 1.22.1-bookworm in /integration by @dependabot in https://github.com/google/certificate-transparency-go/pull/1382
* Bump golang from 1.22.0-bookworm to 1.22.1-bookworm in /trillian/examples/deployment/docker/ctfe by @dependabot in https://github.com/google/certificate-transparency-go/pull/1385
* Bump golang from 1.22.0-bookworm to 1.22.1-bookworm in /internal/witness/cmd/witness by @dependabot in https://github.com/google/certificate-transparency-go/pull/1384
* Bump golang from 1.22.0-bookworm to 1.22.1-bookworm in /internal/witness/cmd/feeder by @dependabot in https://github.com/google/certificate-transparency-go/pull/1383

## v1.1.7

* Recommended Go version for development: 1.20
  * This is the version used by the Cloud Build presubmits. Using a different version can lead to presubmits failing due to unexpected diffs.

* Bump golangci-lint from 1.51.1 to 1.55.1 (developers should update to this version).

### Add support for WASI port

* Add build tags for wasip1 GOOS by @flavio in https://github.com/google/certificate-transparency-go/pull/1089

### Add support for IBM Z operating system z/OS

* Add build tags for zOS by @onlywork1984 in https://github.com/google/certificate-transparency-go/pull/1088

### Log List

* Add support for "is_all_logs" field in loglist3 by @phbnf in https://github.com/google/certificate-transparency-go/pull/1095

### Documentation

* Improve Dockerized Test Deployment documentation by @roger2hk in https://github.com/google/certificate-transparency-go/pull/1179

### Misc

* Escape forward slashes in certificate Subject names when used as user quota id strings by @robstradling in https://github.com/google/certificate-transparency-go/pull/1059
* Search whole chain looking for issuer match by @mhutchinson in https://github.com/google/certificate-transparency-go/pull/1112
* Use proper check per @AGWA instead of buggy check introduced in #1112 by @mhutchinson in https://github.com/google/certificate-transparency-go/pull/1114
* Build the ctfe/ct_server binary without depending on glibc by @roger2hk in https://github.com/google/certificate-transparency-go/pull/1119
* Migrate CTFE Ingress manifest to support GKE version 1.23 by @roger2hk in https://github.com/google/certificate-transparency-go/pull/1086
* Remove Dependabot ignore configuration by @roger2hk in https://github.com/google/certificate-transparency-go/pull/1097
* Add "github-actions" and "docker" Dependabot config by @roger2hk in https://github.com/google/certificate-transparency-go/pull/1101
* Add top level permission in CodeQL workflow by @roger2hk in https://github.com/google/certificate-transparency-go/pull/1102
* Pin Docker image dependencies by @roger2hk in https://github.com/google/certificate-transparency-go/pull/1110
* Remove GO111MODULE from Dockerfile and Cloud Build yaml files by @roger2hk in https://github.com/google/certificate-transparency-go/pull/1113
* Add docker Dependabot config by @roger2hk in https://github.com/google/certificate-transparency-go/pull/1126
* Export is_mirror = 0.0 for non mirror instead of nothing by @phbnf in https://github.com/google/certificate-transparency-go/pull/1133
* Add govulncheck GitHub action by @roger2hk in https://github.com/google/certificate-transparency-go/pull/1145
* Spelling by @jsoref in https://github.com/google/certificate-transparency-go/pull/1144

### Dependency update

* Bump Go from 1.19 to 1.20 by @roger2hk in https://github.com/google/certificate-transparency-go/pull/1146
* Bump golangci-lint from 1.51.1 to 1.55.1 by @roger2hk in https://github.com/google/certificate-transparency-go/pull/1214
* Bump go.etcd.io/etcd/v3 from 3.5.8 to 3.5.9 by @dependabot in https://github.com/google/certificate-transparency-go/pull/1083
* Bump golang.org/x/crypto from 0.8.0 to 0.9.0 by @dependabot in https://github.com/google/certificate-transparency-go/pull/108
* Bump github.com/mattn/go-sqlite3 from 1.14.16 to 1.14.17 by @dependabot in https://github.com/google/certificate-transparency-go/pull/1092
* Bump golang.org/x/net from 0.10.0 to 0.11.0 by @dependabot in https://github.com/google/certificate-transparency-go/pull/1094
* Bump github.com/prometheus/client_golang from 1.15.1 to 1.16.0 by @dependabot in https://github.com/google/certificate-transparency-go/pull/1098
* Bump google.golang.org/protobuf from 1.30.0 to 1.31.0 by @dependabot in https://github.com/google/certificate-transparency-go/pull/1099
* Bump golang.org/x/net from 0.11.0 to 0.12.0 by @dependabot in https://github.com/google/certificate-transparency-go/pull/1108
* Bump actions/checkout from 3.1.0 to 3.5.3 by @dependabot in https://github.com/google/certificate-transparency-go/pull/1103
* Bump github/codeql-action from 2.1.27 to 2.20.3 by @dependabot in https://github.com/google/certificate-transparency-go/pull/1104
* Bump ossf/scorecard-action from 2.0.6 to 2.2.0 by @dependabot in https://github.com/google/certificate-transparency-go/pull/1105
* Bump actions/upload-artifact from 3.1.0 to 3.1.2 by @dependabot in https://github.com/google/certificate-transparency-go/pull/1106
* Bump github/codeql-action from 2.20.3 to 2.20.4 by @dependabot in https://github.com/google/certificate-transparency-go/pull/1115
* Bump github/codeql-action from 2.20.4 to 2.21.0 by @dependabot in https://github.com/google/certificate-transparency-go/pull/1117
* Bump golang.org/x/net from 0.12.0 to 0.14.0 by @dependabot in https://github.com/google/certificate-transparency-go/pull/1124
* Bump github/codeql-action from 2.21.0 to 2.21.2 by @dependabot in https://github.com/google/certificate-transparency-go/pull/1121
* Bump github/codeql-action from 2.21.2 to 2.21.4 by @dependabot in https://github.com/google/certificate-transparency-go/pull/1125
* Bump golang from `fd9306e` to `eb3f9ac` in /integration by @dependabot in https://github.com/google/certificate-transparency-go/pull/1127
* Bump alpine from 3.8 to 3.18 in /trillian/examples/deployment/docker/envsubst by @dependabot in https://github.com/google/certificate-transparency-go/pull/1129
* Bump golang from `fd9306e` to `eb3f9ac` in /trillian/examples/deployment/docker/ctfe by @dependabot in https://github.com/google/certificate-transparency-go/pull/1128
* Bump alpine from `82d1e9d` to `7144f7b` in /internal/witness/cmd/feeder by @dependabot in https://github.com/google/certificate-transparency-go/pull/1130
* Bump golang from `fd9306e` to `eb3f9ac` in /internal/witness/cmd/witness by @dependabot in https://github.com/google/certificate-transparency-go/pull/1131
* Bump golang from 1.19-alpine to 1.21-alpine in /internal/witness/cmd/feeder by @dependabot in https://github.com/google/certificate-transparency-go/pull/1132
* Bump actions/checkout from 3.5.3 to 3.6.0 by @dependabot in https://github.com/google/certificate-transparency-go/pull/1134
* Bump github/codeql-action from 2.21.4 to 2.21.5 by @dependabot in https://github.com/google/certificate-transparency-go/pull/1135
* Bump distroless/base from `73deaaf` to `46c5b9b` in /trillian/examples/deployment/docker/ctfe by @dependabot in https://github.com/google/certificate-transparency-go/pull/1136
* Bump actions/checkout from 3.6.0 to 4.0.0 by @dependabot in https://github.com/google/certificate-transparency-go/pull/1137
* Bump golang.org/x/net from 0.14.0 to 0.15.0 by @dependabot in https://github.com/google/certificate-transparency-go/pull/1139
* Bump github.com/rs/cors from 1.9.0 to 1.10.0 by @dependabot in https://github.com/google/certificate-transparency-go/pull/1140
* Bump actions/upload-artifact from 3.1.2 to 3.1.3 by @dependabot in https://github.com/google/certificate-transparency-go/pull/1141
* Bump golang from `445f340` to `96634e5` in /internal/witness/cmd/feeder by @dependabot in https://github.com/google/certificate-transparency-go/pull/1142
* Bump github/codeql-action from 2.21.5 to 2.21.6 by @dependabot in https://github.com/google/certificate-transparency-go/pull/1149
* Bump Docker golang base images to 1.21.1 by @roger2hk in https://github.com/google/certificate-transparency-go/pull/1147
* Bump github/codeql-action from 2.21.6 to 2.21.7 by @dependabot in https://github.com/google/certificate-transparency-go/pull/1150
* Bump github/codeql-action from 2.21.7 to 2.21.8 by @dependabot in https://github.com/google/certificate-transparency-go/pull/1152
* Bump golang from `d3114db` to `a0b3bc4` in /internal/witness/cmd/feeder by @dependabot in https://github.com/google/certificate-transparency-go/pull/1155
* Bump golang from `d3114db` to `a0b3bc4` in /internal/witness/cmd/witness by @dependabot in https://github.com/google/certificate-transparency-go/pull/1157
* Bump golang from `d3114db` to `a0b3bc4` in /integration by @dependabot in https://github.com/google/certificate-transparency-go/pull/1156
* Bump golang from `d3114db` to `a0b3bc4` in /trillian/examples/deployment/docker/ctfe by @dependabot in https://github.com/google/certificate-transparency-go/pull/1158
* Bump golang from `e06b3a4` to `114b9cc` in /integration by @dependabot in https://github.com/google/certificate-transparency-go/pull/1159
* Bump golang from `a0b3bc4` to `114b9cc` in /internal/witness/cmd/feeder by @dependabot in https://github.com/google/certificate-transparency-go/pull/1160
* Bump golang from `a0b3bc4` to `114b9cc` in /internal/witness/cmd/witness by @dependabot in https://github.com/google/certificate-transparency-go/pull/1161
* Bump actions/checkout from 4.0.0 to 4.1.0 by @dependabot in https://github.com/google/certificate-transparency-go/pull/1162
* Bump golang from `114b9cc` to `9c7ea4a` in /internal/witness/cmd/feeder by @dependabot in https://github.com/google/certificate-transparency-go/pull/1163
* Bump golang from `114b9cc` to `9c7ea4a` in /integration by @dependabot in https://github.com/google/certificate-transparency-go/pull/1166
* Bump golang from `114b9cc` to `9c7ea4a` in /trillian/examples/deployment/docker/ctfe by @dependabot in https://github.com/google/certificate-transparency-go/pull/1165
* Bump golang from `114b9cc` to `9c7ea4a` in /internal/witness/cmd/witness by @dependabot in https://github.com/google/certificate-transparency-go/pull/1164
* Bump github/codeql-action from 2.21.8 to 2.21.9 by @dependabot in https://github.com/google/certificate-transparency-go/pull/1169
* Bump golang from `9c7ea4a` to `61f84bc` in /integration by @dependabot in https://github.com/google/certificate-transparency-go/pull/1168
* Bump github.com/prometheus/client_golang from 1.16.0 to 1.17.0 by @dependabot in https://github.com/google/certificate-transparency-go/pull/1172
* Bump golang from `9c7ea4a` to `61f84bc` in /trillian/examples/deployment/docker/ctfe by @dependabot in https://github.com/google/certificate-transparency-go/pull/1170
* Bump github.com/rs/cors from 1.10.0 to 1.10.1 by @dependabot in https://github.com/google/certificate-transparency-go/pull/1176
* Bump alpine from `7144f7b` to `eece025` in /trillian/examples/deployment/docker/envsubst by @dependabot in https://github.com/google/certificate-transparency-go/pull/1174
* Bump alpine from `7144f7b` to `eece025` in /internal/witness/cmd/feeder by @dependabot in https://github.com/google/certificate-transparency-go/pull/1175
* Bump golang from `9c7ea4a` to `61f84bc` in /internal/witness/cmd/witness by @dependabot in https://github.com/google/certificate-transparency-go/pull/1171
* Bump golang from `9c7ea4a` to `61f84bc` in /internal/witness/cmd/feeder by @dependabot in https://github.com/google/certificate-transparency-go/pull/1173
* Bump distroless/base from `46c5b9b` to `a35b652` in /trillian/examples/deployment/docker/ctfe by @dependabot in https://github.com/google/certificate-transparency-go/pull/1177
* Bump golang.org/x/crypto from 0.13.0 to 0.14.0 by @dependabot in https://github.com/google/certificate-transparency-go/pull/1178
* Bump github/codeql-action from 2.21.9 to 2.22.0 by @dependabot in https://github.com/google/certificate-transparency-go/pull/1180
* Bump golang from 1.21.1-bookworm to 1.21.2-bookworm in /integration by @dependabot in https://github.com/google/certificate-transparency-go/pull/1181
* Bump golang.org/x/net from 0.15.0 to 0.16.0 by @dependabot in https://github.com/google/certificate-transparency-go/pull/1184
* Bump golang from 1.21.1-bookworm to 1.21.2-bookworm in /internal/witness/cmd/witness by @dependabot in https://github.com/google/certificate-transparency-go/pull/1182
* Bump golang from 1.21.1-bookworm to 1.21.2-bookworm in /internal/witness/cmd/feeder by @dependabot in https://github.com/google/certificate-transparency-go/pull/1185
* Bump golang from 1.21.1-bookworm to 1.21.2-bookworm in /trillian/examples/deployment/docker/ctfe by @dependabot in https://github.com/google/certificate-transparency-go/pull/1183
* Bump github/codeql-action from 2.22.0 to 2.22.1 by @dependabot in https://github.com/google/certificate-transparency-go/pull/1186
* Bump distroless/base from `a35b652` to `b31a6e0` in /trillian/examples/deployment/docker/ctfe by @dependabot in https://github.com/google/certificate-transparency-go/pull/1188
* Bump ossf/scorecard-action from 2.2.0 to 2.3.0 by @dependabot in https://github.com/google/certificate-transparency-go/pull/1187
* Bump github.com/google/go-cmp from 0.5.9 to 0.6.0 by @dependabot in https://github.com/google/certificate-transparency-go/pull/1189
* Bump golang.org/x/net from 0.16.0 to 0.17.0 by @dependabot in https://github.com/google/certificate-transparency-go/pull/1190
* Bump go-version-input from 1.20.8 to 1.20.10 in govulncheck by @roger2hk in https://github.com/google/certificate-transparency-go/pull/1195
* Bump golang from 1.21.2-bookworm to 1.21.3-bookworm in /internal/witness/cmd/witness by @dependabot in https://github.com/google/certificate-transparency-go/pull/1193
* Bump golang from 1.21.2-bookworm to 1.21.3-bookworm in /internal/witness/cmd/feeder by @dependabot in https://github.com/google/certificate-transparency-go/pull/1191
* Bump golang from 1.21.2-bookworm to 1.21.3-bookworm in /integration by @dependabot in https://github.com/google/certificate-transparency-go/pull/1194
* Bump golang from 1.21.2-bookworm to 1.21.3-bookworm in /trillian/examples/deployment/docker/ctfe by @dependabot in https://github.com/google/certificate-transparency-go/pull/1192
* Bump golang from `a94b089` to `8f9a1ec` in /internal/witness/cmd/feeder by @dependabot in https://github.com/google/certificate-transparency-go/pull/1196
* Bump github/codeql-action from 2.22.1 to 2.22.2 by @dependabot in https://github.com/google/certificate-transparency-go/pull/1197
* Bump golang from `a94b089` to `5cc7ddc` in /integration by @dependabot in https://github.com/google/certificate-transparency-go/pull/1200
* Bump golang from `a94b089` to `5cc7ddc` in /internal/witness/cmd/witness by @dependabot in https://github.com/google/certificate-transparency-go/pull/1199
* Bump github/codeql-action from 2.22.2 to 2.22.3 by @dependabot in https://github.com/google/certificate-transparency-go/pull/1202
* Bump golang from `5cc7ddc` to `20f9ab5` in /integration by @dependabot in https://github.com/google/certificate-transparency-go/pull/1203
* Bump golang from `a94b089` to `20f9ab5` in /trillian/examples/deployment/docker/ctfe by @dependabot in https://github.com/google/certificate-transparency-go/pull/1198
* Bump golang from `8f9a1ec` to `20f9ab5` in /internal/witness/cmd/feeder by @dependabot in https://github.com/google/certificate-transparency-go/pull/1201
* Bump actions/checkout from 4.1.0 to 4.1.1 by @dependabot in https://github.com/google/certificate-transparency-go/pull/1204
* Bump github/codeql-action from 2.22.3 to 2.22.4 by @dependabot in https://github.com/google/certificate-transparency-go/pull/1206
* Bump ossf/scorecard-action from 2.3.0 to 2.3.1 by @dependabot in https://github.com/google/certificate-transparency-go/pull/1207
* Bump github/codeql-action from 2.22.4 to 2.22.5 by @dependabot in https://github.com/google/certificate-transparency-go/pull/1209
* Bump multiple Go module dependencies by @roger2hk in https://github.com/google/certificate-transparency-go/pull/1213

## v1.1.6

### Dependency update

* Bump Trillian to v1.5.2
* Bump Prometheus to v0.43.1

## v1.1.5

### Public/Private Key Consistency

 * #1044: If a public key has been configured for a log, check that it is consistent with the private key.
 * #1046: Ensure that no two logs in the CTFE configuration use the same private key.

### Cleanup

 * Remove v2 log list package files.

### Misc

 * Updated golangci-lint to v1.51.1 (developers should update to this version).
 * Bump Go version from 1.17 to 1.19.

## v1.1.4

[Published 2022-10-21](https://github.com/google/certificate-transparency-go/releases/tag/v1.1.4)

### Cleanup

 * Remove log list v1 package and its dependencies.

### Migrillian

 * #960: Skip consistency check when root is size zero.

### Misc

 * Update Trillian to [0a389c4](https://github.com/google/trillian/commit/0a389c4bb8d97fb3be8f55d7e5b428cf4304986f)
 * Migrate loglist dependency from v1 to v3 in ctclient cmd.
 * Migrate loglist dependency from v1 to v3 in ctutil/loginfo.go
 * Migrate loglist dependency from v1 to v3 in ctutil/sctscan.go
 * Migrate loglist dependency from v1 to v3 in trillian/integration/ct_hammer/main.go
 * Downgrade 429 errors to verbosity 2

## v1.1.3

[Published 2022-05-14](https://github.com/google/certificate-transparency-go/releases/tag/v1.1.3)

### Integration

 * Breaking change to API for `integration.HammerCTLog`:
    * Added `ctx` as first argument, and terminate loop if it becomes cancelled

### JSONClient

 * PostAndParseWithRetry now does backoff-and-retry upon receiving HTTP 429.

### Cleanup

 * `WithBalancerName` is deprecated and removed, using the recommended way.
 * `ctfe.PEMCertPool` type has been moved to `x509util.PEMCertPool` to reduce
   dependencies (#903).

### Misc

 * updated golangci-lint to v1.46.1 (developers should update to this version)
 * update `google.golang.org/grpc` to v1.46.0
 * `ctclient` tool now uses Cobra for better CLI experience (#901).
 * #800: Remove dependency from `ratelimit`.
 * #927: Add read-only mode to CTFE config.

## v1.1.2

[Published 2021-09-21](https://github.com/google/certificate-transparency-go/releases/tag/v1.1.2)

### CTFE

 * Removed the `-by_range` flag.

### Updated dependencies

 * Trillian from v1.3.11 to v1.4.0
 * protobuf to v2

## v1.1.1

[Published 2020-10-06](https://github.com/google/certificate-transparency-go/releases/tag/v1.1.1)

### Tools

#### CT Hammer

Added a flag (--strict_sth_consistency_size) which when set to true enforces the current behaviour of only request consistency proofs between tree sizes for which the hammer has seen valid STHs.
When setting this flag to false, if no two usable STHs are available the hammer will attempt to request a consistency proof between the latest STH it's seen and a random smaller (but > 0) tree size.


### CTFE

#### Caching

The CTFE now includes a Cache-Control header in responses containing purely
immutable data, e.g. those for get-entries and get-proof-by-hash. This allows
clients and proxies to cache these responses for up to 24 hours.

#### EKU Filtering

> :warning: **It is not yet recommended to enable this option in a production CT Log!**

CTFE now supports filtering logging submissions by leaf certificate EKU.
This is enabled by adding an extKeyUsage list to a log's stanza in the
config file.

The format is a list of strings corresponding to the supported golang x509 EKUs:
  |Config string               | Extended Key Usage                     |
  |----------------------------|----------------------------------------|
  |`Any`                       |  ExtKeyUsageAny                        |
  |`ServerAuth`                |  ExtKeyUsageServerAuth                 |
  |`ClientAuth`                |  ExtKeyUsageClientAuth                 |
  |`CodeSigning`               |  ExtKeyUsageCodeSigning                |
  |`EmailProtection`           |  ExtKeyUsageEmailProtection            |
  |`IPSECEndSystem`            |  ExtKeyUsageIPSECEndSystem             |
  |`IPSECTunnel`               |  ExtKeyUsageIPSECTunnel                |
  |`IPSECUser`                 |  ExtKeyUsageIPSECUser                  |
  |`TimeStamping`              |  ExtKeyUsageTimeStamping               |
  |`OCSPSigning`               |  ExtKeyUsageOCSPSigning                |
  |`MicrosoftServerGatedCrypto`|  ExtKeyUsageMicrosoftServerGatedCrypto |
  |`NetscapeServerGatedCrypto` |  ExtKeyUsageNetscapeServerGatedCrypto  |

When an extKeyUsage list is specified, the CT Log will reject logging
submissions for leaf certificates that do not contain an EKU present in this
list.

When enabled, EKU filtering is only performed at the leaf level (i.e. there is
no 'nested' EKU filtering performed).

If no list is specified, or the list contains an `Any` entry, no EKU
filtering will be performed.

#### GetEntries
Calls to `get-entries` which are at (or above) the maximum permitted number of
entries whose `start` parameter does not fall on a multiple of the maximum
permitted number of entries, will have their responses truncated such that
subsequent requests will align with this boundary.
This is intended to coerce callers of `get-entries` into all using the same
`start` and `end` parameters and thereby increase the cacheability of
these requests.

e.g.:

<pre>
Old behaviour:
             1         2         3
             0         0         0
Entries>-----|---------|---------|----...
Client A -------|---------|----------|...
Client B --|--------|---------|-------...
           ^        ^         ^
           `--------`---------`---- requests

With coercion (max batch = 10 entries):
             1         2         3
             0         0         0
Entries>-----|---------|---------|----...
Client A ----X---------|---------|...
Client B --|-X---------|---------|-------...
             ^
             `-- Requests truncated
</pre>

This behaviour can be disabled by setting the `--align_getentries`
flag to false.

#### Flags

The `ct_server` binary changed the default of these flags:

-   `by_range` - Now defaults to `true`

The `ct_server` binary added the following flags:
-   `align_getentries` - See GetEntries section above for details

Added `backend` flag to `migrillian`, which now replaces the deprecated
"backend" feature of Migrillian configs.

#### FixedBackendResolver Replaced

This was previously used in situations where a comma separated list of
backends was provided in the `rpcBackend` flag rather than a single value.

It has been replaced by equivalent functionality using a newer gRPC API.
However this support was only intended for use in integration tests. In
production we recommend the use of etcd or a gRPC load balancer.

### LogList

Log list tools updated to use the correct v2 URL (from v2_beta previously).

### Libraries

#### x509 fork

Merged upstream Go 1.13 and Go 1.14 changes (with the exception
of https://github.com/golang/go/commit/14521198679e, to allow
old certs using a malformed root still to be logged).

#### asn1 fork

Merged upstream Go 1.14 changes.

#### ctutil

Added VerifySCTWithVerifier() to verify SCTs using a given ct.SignatureVerifier.

### Configuration Files

Configuration files that previously had to be text-encoded Protobuf messages can
now alternatively be binary-encoded instead.

### JSONClient

- `PostAndParseWithRetry` error logging now includes log URI in messages.

### Minimal Gossip Example

All the code for this, except for the x509ext package, has been moved over
to the [trillian-examples](https://github.com/google/trillian-examples) repository.

This keeps the code together and removes a circular dependency between the
two repositories. The package layout and structure remains the same so
updating should just mean changing any relevant import paths.

### Dependencies

A circular dependency on the [monologue](https://github.com/google/monologue) repository has been removed.

A circular dependency on the [trillian-examples](https://github.com/google/trillian-examples) repository has been removed.

The version of trillian in use has been updated to 1.3.11. This has required
various other dependency updates including gRPC and protobuf. This code now
uses the v2 proto API. The Travis tests now expect the 3.11.4 version of
protoc.

The version of etcd in use has been switched to the one from `go.etcd.io`.

Most of the above changes are to align versions more closely with the ones
used in the trillian repository.

## v1.1.0

Published 2019-11-14 15:00:00 +0000 UTC

### CTFE

The `reject_expired` and `reject_unexpired` configuration fields for the CTFE
have been changed so that their behaviour reflects their name:

-   `reject_expired` only rejects expired certificates (i.e. it now allows
    not-yet-valid certificates).
-   `reject_unexpired` only allows expired certificates (i.e. it now rejects
    not-yet-valid certificates).

A `reject_extensions` configuration field for the CTFE was added, this allows
submissions to be rejected if they contain an extension with any of the
specified OIDs.

A `frozen_sth` configuration field for the CTFE was added. This STH will be
served permanently. It must be signed by the log's private key.

A `/healthz` URL has been added which responds with HTTP 200 OK and the string
"ok" when the server is up.

#### Flags

The `ct_server` binary has these new flags:

-   `mask_internal_errors` - Removes error strings from HTTP 500 responses
    (Internal Server Error)

Removed default values for `--metrics_endpoint` and `--log_rpc_server` flags.
This makes it easier to get the documented "unset" behaviour.

#### Metrics

The CTFE exports these new metrics:

-   `is_mirror` - set to 1 for mirror logs (copies of logs hosted elsewhere)
-   `frozen_sth_timestamp` - time of the frozen Signed Tree Head in milliseconds
    since the epoch

#### Kubernetes

Updated prometheus-to-sd to v0.5.2.

A dedicated node pool is no longer required by the Kubernetes manifests.

### Log Lists

A new package has been created for parsing, searching and creating JSON log
lists compatible with the
[v2 schema](http://www.gstatic.com/ct/log_list/v2_beta/log_list_schema.json):
`github.com/google/certificate-transparency-go/loglist2`.

### Docker Images

Our Docker images have been updated to use Go 1.11 and
[Distroless base images](https://github.com/GoogleContainerTools/distroless).

The CTFE Docker image now sets `ENTRYPOINT`.

### Utilities / Libraries

#### jsonclient

The `jsonclient` package now copes with empty HTTP responses. The user-agent
header it sends can now be specified.

#### x509 and asn1 forks

Merged upstream changes from Go 1.12 into the `asn1` and `x509` packages.

Added a "lax" tag to `asn1` that applies recursively and makes some checks more
relaxed:

-   parsePrintableString() copes with invalid PrintableString contents, e.g. use
    of tagPrintableString when the string data is really ISO8859-1.
-   checkInteger() allows integers that are not minimally encoded (and so are
    not correct DER).
-   OIDs are allowed to be empty.

The following `x509` functions will now return `x509.NonFatalErrors` if ASN.1
parsing fails in strict mode but succeeds in lax mode. Previously, they only
attempted strict mode parsing.

-   `x509.ParseTBSCertificate()`
-   `x509.ParseCertificate()`
-   `x509.ParseCertificates()`

The `x509` package will now treat a negative RSA modulus as a non-fatal error.

The `x509` package now supports RSASES-OAEP and Ed25519 keys.

#### ctclient

The `ctclient` tool now defaults to using
[all_logs_list.json](https://www.gstatic.com/ct/log_list/all_logs_list.json)
instead of [log_list.json](https://www.gstatic.com/ct/log_list/log_list.json).
This can be overridden using the `--log_list` flag.

It can now perform inclusion checks on pre-certificates.

It has these new commands:

-   `bisect` - Finds a log entry given a timestamp.

It has these new flags:

-   `--chain` - Displays the entire certificate chain
-   `--dns_server` - The DNS server to direct queries to (system resolver by
    default)
-   `--skip_https_verify` - Skips verification of the HTTPS connection
-   `--timestamp` - Timestamp to use for `bisect` and `inclusion` commands (for
    `inclusion`, only if --leaf_hash is not used)

It now accepts hex or base64-encoded strings for the `--tree_hash`,
`--prev_hash` and `--leaf_hash` flags.

#### certcheck

The `certcheck` tool has these new flags:

-   `--check_time` - Check current validity of certificate (replaces
    `--timecheck`)
-   `--check_name` - Check validity of certificate name
-   `--check_eku` - Check validity of EKU nesting
-   `--check_path_len` - Check validity of path length constraint
-   `--check_name_constraint` - Check name constraints
-   `--check_unknown_critical_exts` - Check for unknown critical extensions
    (replaces `--ignore_unknown_critical_exts`)
-   `--strict` - Set non-zero exit code for non-fatal errors in parsing

#### sctcheck

The `sctcheck` tool has these new flags:

-   `--check_inclusion` - Checks that the SCT was honoured (i.e. the
    corresponding certificate was included in the issuing CT log)

#### ct_hammer

The `ct_hammer` tool has these new flags:

-   `--duplicate_chance` - Allows setting the probability of the hammer sending
    a duplicate submission.

## v1.0.21 - CTFE Logging / Path Options. Mirroring. RPKI. Non Fatal X.509 error improvements

Published 2018-08-20 10:11:04 +0000 UTC

### CTFE

`CTFE` no longer prints certificate chains as long byte strings in messages when handler errors occur. This was obscuring the reason for the failure and wasn't particularly useful.

`CTFE` now has a global log URL path prefix flag and a configuration proto for a log specific path. The latter should help for various migration strategies if existing C++ server logs are going to be converted to run on the new code.

### Mirroring

More progress has been made on log mirroring. We believe that it's now at the point where testing can begin.

### Utilities / Libraries

The `certcheck` and `ct_hammer` utilities have received more enhancements.

`x509` and `x509util` now support Subject Information Access and additional extensions for [RPKI / RFC 3779](https://www.ietf.org/rfc/rfc3779.txt).

`scanner` / `fixchain` and some other command line utilities now have better handling of non-fatal errors.

Commit [3629d6846518309d22c16fee15d1007262a459d2](https://api.github.com/repos/google/certificate-transparency-go/commits/3629d6846518309d22c16fee15d1007262a459d2) Download [zip](https://api.github.com/repos/google/certificate-transparency-go/zipball/v1.0.21)

## v1.0.20 - Minimal Gossip / Go 1.11 Fix / Utility Improvements

Published 2018-07-05 09:21:34 +0000 UTC

Enhancements have been made to various utilities including `scanner`, `sctcheck`, `loglist` and `x509util`.

The `allow_verification_with_non_compliant_keys` flag has been removed from `signatures.go`.

An implementation of Gossip has been added. See the `gossip/minimal` package for more information.

An X.509 compatibility issue for Go 1.11 has been fixed. This should be backwards compatible with 1.10.

Commit [37a384cd035e722ea46e55029093e26687138edf](https://api.github.com/repos/google/certificate-transparency-go/commits/37a384cd035e722ea46e55029093e26687138edf) Download [zip](https://api.github.com/repos/google/certificate-transparency-go/zipball/v1.0.20)

## v1.0.19 - CTFE User Quota

Published 2018-06-01 13:51:52 +0000 UTC

CTFE now supports Trillian Log's explicit quota API; quota can be requested based on the remote user's IP, as well as per-issuing certificate in submitted chains.

Commit [8736a411b4ff214ea20687e46c2b67d66ebd83fc](https://api.github.com/repos/google/certificate-transparency-go/commits/8736a411b4ff214ea20687e46c2b67d66ebd83fc) Download [zip](https://api.github.com/repos/google/certificate-transparency-go/zipball/v1.0.19)

## v1.0.18 - Adding Migration Tool / Client Additions / K8 Config

Published 2018-06-01 14:28:20 +0000 UTC

Work on a log migration tool (Migrillian) is in progress. This is not yet ready for production use but will provide features for mirroring and migrating logs.

The `RequestLog` API allows for logging of SCTs when they are issued by CTFE.

The CT Go client now supports `GetEntryAndProof`. Utilities have been switched over to use the `glog` package.

Commit [77abf2dac5410a62c04ac1c662c6d0fa54afc2dc](https://api.github.com/repos/google/certificate-transparency-go/commits/77abf2dac5410a62c04ac1c662c6d0fa54afc2dc) Download [zip](https://api.github.com/repos/google/certificate-transparency-go/zipball/v1.0.18)

## v1.0.17 - Merkle verification / Tracing / Demo script / CORS

Published 2018-06-01 14:25:16 +0000 UTC

Now uses Merkle Tree verification from Trillian.

The CT server now supports CORS.

Request tracing added using OpenCensus. For GCE / K8 it just requires the flag to be enabled to export traces to Stackdriver. Other environments may differ.

A demo script was added that goes through setting up a simple deployment suitable for development / demo purposes. This may be useful for those new to the project.

Commit [3c3d22ce946447d047a03228ebb4a41e3e4eb15b](https://api.github.com/repos/google/certificate-transparency-go/commits/3c3d22ce946447d047a03228ebb4a41e3e4eb15b) Download [zip](https://api.github.com/repos/google/certificate-transparency-go/zipball/v1.0.17)

## v1.0.16 - Lifecycle test / Go 1.10.1

Published 2018-06-01 14:22:23 +0000 UTC

An integration test was added that goes through a create / drain queue / freeze lifecycle for a log.

Changes to `x509` were merged from Go 1.10.1.

Commit [a72423d09b410b80673fd1135ba1022d04bac6cd](https://api.github.com/repos/google/certificate-transparency-go/commits/a72423d09b410b80673fd1135ba1022d04bac6cd) Download [zip](https://api.github.com/repos/google/certificate-transparency-go/zipball/v1.0.16)

## v1.0.15 - More control of verification, grpclb, stackdriver metrics

Published 2018-06-01 14:20:32 +0000 UTC

Facilities were added to the `x509` package to control whether verification checks are applied.

Log server requests are now balanced using `gRPClb`.

For Kubernetes, metrics can be published to Stackdriver monitoring.

Commit [684d6eee6092774e54d301ccad0ed61bc8d010c1](https://api.github.com/repos/google/certificate-transparency-go/commits/684d6eee6092774e54d301ccad0ed61bc8d010c1) Download [zip](https://api.github.com/repos/google/certificate-transparency-go/zipball/v1.0.15)

## v1.0.14 - SQLite Removed, LeafHashForLeaf

Published 2018-06-01 14:15:37 +0000 UTC

Support for SQLite was removed. This motivation was ongoing test flakiness caused by multi-user access. This database may work for an embedded scenario but is not suitable for use in a server environment.

A `LeafHashForLeaf` client API was added and is now used by the CT client and integration tests.

Commit [698cd6a661196db4b2e71437422178ffe8705006](https://api.github.com/repos/google/certificate-transparency-go/commits/698cd6a661196db4b2e71437422178ffe8705006) Download [zip](https://api.github.com/repos/google/certificate-transparency-go/zipball/v1.0.14)

## v1.0.13 - Crypto changes, util updates, sync with trillian repo, loglist verification

Published 2018-06-01 14:15:21 +0000 UTC

Some of our custom crypto package that were wrapping calls to the standard package have been removed and the base features used directly.

Updates were made to GCE ingress and health checks.

The log list utility can verify signatures.

Commit [480c3654a70c5383b9543ec784203030aedbd3a5](https://api.github.com/repos/google/certificate-transparency-go/commits/480c3654a70c5383b9543ec784203030aedbd3a5) Download [zip](https://api.github.com/repos/google/certificate-transparency-go/zipball/v1.0.13)

## v1.0.12 - Client / util updates & CTFE fixes

Published 2018-06-01 14:13:42 +0000 UTC

The CT client can now use a JSON loglist to find logs.

CTFE had a fix applied for preissued precerts.

A DNS client was added and CT client was extended to support DNS retrieval.

Commit [74c06c95e0b304a050a1c33764c8a01d653a16e3](https://api.github.com/repos/google/certificate-transparency-go/commits/74c06c95e0b304a050a1c33764c8a01d653a16e3) Download [zip](https://api.github.com/repos/google/certificate-transparency-go/zipball/v1.0.12)

## v1.0.11 - Kubernetes CI / Integration fixes

Published 2018-06-01 14:12:18 +0000 UTC

Updates to Kubernetes configs, mostly related to running a CI instance.

Commit [0856acca7e0ab7f082ae83a1fbb5d21160962efc](https://api.github.com/repos/google/certificate-transparency-go/commits/0856acca7e0ab7f082ae83a1fbb5d21160962efc) Download [zip](https://api.github.com/repos/google/certificate-transparency-go/zipball/v1.0.11)

## v1.0.10 - More scanner, x509, utility and client fixes. CTFE updates

Published 2018-06-01 14:09:47 +0000 UTC

The CT client was using the wrong protobuffer library package. To guard against this in future a check has been added to our lint config.

The `x509` and `asn1` packages have had upstream fixes applied from Go 1.10rc1.

Commit [1bec4527572c443752ad4f2830bef88be0533236](https://api.github.com/repos/google/certificate-transparency-go/commits/1bec4527572c443752ad4f2830bef88be0533236) Download [zip](https://api.github.com/repos/google/certificate-transparency-go/zipball/v1.0.10)

## v1.0.9 - Scanner, x509, utility and client fixes

Published 2018-06-01 14:11:13 +0000 UTC

The `scanner` utility now displays throughput stats.

Build instructions and README files were updated.

The `certcheck` utility can be told to ignore unknown critical X.509 extensions.

Commit [c06833528d04a94eed0c775104d1107bab9ae17c](https://api.github.com/repos/google/certificate-transparency-go/commits/c06833528d04a94eed0c775104d1107bab9ae17c) Download [zip](https://api.github.com/repos/google/certificate-transparency-go/zipball/v1.0.9)

## v1.0.8 - Client fixes, align with trillian repo

Published 2018-06-01 14:06:44 +0000 UTC



Commit [e8b02c60f294b503dbb67de0868143f5d4935e56](https://api.github.com/repos/google/certificate-transparency-go/commits/e8b02c60f294b503dbb67de0868143f5d4935e56) Download [zip](https://api.github.com/repos/google/certificate-transparency-go/zipball/v1.0.8)

## v1.0.7 - CTFE fixes

Published 2018-06-01 14:06:13 +0000 UTC

An issue was fixed with CTFE signature caching. In an unlikely set of circumstances this could lead to log mis-operation. While the chances of this are small, we recommend that versions prior to this one are not deployed.

Commit [52c0590bd3b4b80c5497005b0f47e10557425eeb](https://api.github.com/repos/google/certificate-transparency-go/commits/52c0590bd3b4b80c5497005b0f47e10557425eeb) Download [zip](https://api.github.com/repos/google/certificate-transparency-go/zipball/v1.0.7)

## v1.0.6 - crlcheck improvements / other fixes

Published 2018-06-01 14:04:22 +0000 UTC

The `crlcheck` utility has had several fixes and enhancements. Additionally the `hammer` now supports temporal logs.

Commit [3955e4a00c42e83ff17ce25003976159c5d0f0f9](https://api.github.com/repos/google/certificate-transparency-go/commits/3955e4a00c42e83ff17ce25003976159c5d0f0f9) Download [zip](https://api.github.com/repos/google/certificate-transparency-go/zipball/v1.0.6)

## v1.0.5 - X509 and asn1 fixes

Published 2018-06-01 14:02:58 +0000 UTC

This release is mostly fixes to the `x509` and `asn1` packages. Some command line utilities were also updated.

Commit [ae40d07cce12f1227c6e658e61c9dddb7646f97b](https://api.github.com/repos/google/certificate-transparency-go/commits/ae40d07cce12f1227c6e658e61c9dddb7646f97b) Download [zip](https://api.github.com/repos/google/certificate-transparency-go/zipball/v1.0.5)

## v1.0.4 - Multi log backend configs

Published 2018-06-01 14:02:07 +0000 UTC

Support was added to allow CTFE to use multiple backends, each serving a distinct set of logs. It allows for e.g. regional backend deployment with common frontend servers.

Commit [62023ed90b41fa40854957b5dec7d9d73594723f](https://api.github.com/repos/google/certificate-transparency-go/commits/62023ed90b41fa40854957b5dec7d9d73594723f) Download [zip](https://api.github.com/repos/google/certificate-transparency-go/zipball/v1.0.4)

## v1.0.3 - Hammer updates, use standard context

Published 2018-06-01 14:01:11 +0000 UTC

After the Go 1.9 migration references to anything other than the standard `context` package have been removed. This is the only one that should be used from now on.

Commit [b28beed8b9aceacc705e0ff4a11d435a310e3d97](https://api.github.com/repos/google/certificate-transparency-go/commits/b28beed8b9aceacc705e0ff4a11d435a310e3d97) Download [zip](https://api.github.com/repos/google/certificate-transparency-go/zipball/v1.0.3)

## v1.0.2 - Go 1.9

Published 2018-06-01 14:00:00 +0000 UTC

Go 1.9 is now required to build the code.

Commit [3aed33d672ee43f04b1e8a00b25ca3e2e2e74309](https://api.github.com/repos/google/certificate-transparency-go/commits/3aed33d672ee43f04b1e8a00b25ca3e2e2e74309) Download [zip](https://api.github.com/repos/google/certificate-transparency-go/zipball/v1.0.2)

## v1.0.1 - Hammer and client improvements

Published 2018-06-01 13:59:29 +0000 UTC



Commit [c28796cc21776667fb05d6300e32d9517be96515](https://api.github.com/repos/google/certificate-transparency-go/commits/c28796cc21776667fb05d6300e32d9517be96515) Download [zip](https://api.github.com/repos/google/certificate-transparency-go/zipball/v1.0.1)

## v1.0 - First Trillian CT Release

Published 2018-06-01 13:59:00 +0000 UTC

This is the point that corresponds to the 1.0 release in the trillian repo.

Commit [abb79e468b6f3bbd48d1ab0c9e68febf80d52c4d](https://api.github.com/repos/google/certificate-transparency-go/commits/abb79e468b6f3bbd48d1ab0c9e68febf80d52c4d) Download [zip](https://api.github.com/repos/google/certificate-transparency-go/zipball/v1.0)<|MERGE_RESOLUTION|>--- conflicted
+++ resolved
@@ -9,11 +9,8 @@
 * [ct_hammer] support HTTPS and Bearer token for Authentication.
 * [preloader] support Bearer token Authentication for non temporal logs.
 * [preloader] support end indexes
-<<<<<<< HEAD
 * [CTFE] Add a /log.v3.json endpoint to help satisfy a requirement of the Chrome CT Log Policy by @robstradling in https://github.com/google/certificate-transparency-go/pull/1703
-=======
 * [CTFE] Short cache max-age when get-entries returns fewer entries than requested by @robstradling in https://github.com/google/certificate-transparency-go/pull/1707
->>>>>>> 55a640c3
 
 ### CTFE Storage Saving: Extra Data Issuance Chain Deduplication
 
