# CERTIFICATE-TRANSPARENCY-GO Changelog

## HEAD

<<<<<<< HEAD
### Chrome CT Policy Update
 * #906: Update chromepolicy.go to follow the updated Chrome CT policy.
 
=======
## v1.1.6

## Dependency update

 * Bump Trillian to v1.5.2
 * Bump Prometheus to v0.43.1

>>>>>>> 55b99fcb
## v1.1.5

### Public/Private Key Consistency

 * #1044: If a public key has been configured for a log, check that it is consistent with the private key.
 * #1046: Ensure that no two logs in the CTFE configuration use the same private key.

### Cleanup

 * Remove v2 log list package files.

 ### Misc

 * Updated golangci-lint to v1.51.1 (developers should update to this version).
 * Bump Go version from 1.17 to 1.19.

## v1.1.4

[Published 2022-10-21](https://github.com/google/certificate-transparency-go/releases/tag/v1.1.4)

### Cleanup

 * Remove log list v1 package and its dependencies.

### Migrillian

 * #960: Skip consistency check when root is size zero.

### Misc

 * Update Trillian to [0a389c4](https://github.com/google/trillian/commit/0a389c4bb8d97fb3be8f55d7e5b428cf4304986f)
 * Migrate loglist dependency from v1 to v3 in ctclient cmd.
 * Migrate loglist dependency from v1 to v3 in ctutil/loginfo.go
 * Migrate loglist dependency from v1 to v3 in ctutil/sctscan.go
 * Migrate loglist dependency from v1 to v3 in trillian/integration/ct_hammer/main.go
 * Downgrade 429 errors to verbosity 2

## v1.1.3

[Published 2022-05-14](https://github.com/google/certificate-transparency-go/releases/tag/v1.1.3)

### Integration

 * Breaking change to API for `integration.HammerCTLog`:
    * Added `ctx` as first argument, and terminate loop if it becomes cancelled

### JSONClient

 * PostAndParseWithRetry now does backoff-and-retry upon receiving HTTP 429.

### Cleanup

 * `WithBalancerName` is deprecated and removed, using the recommended way.
 * `ctfe.PEMCertPool` type has been moved to `x509util.PEMCertPool` to reduce
   dependencies (#903).

### Misc

 * updated golangci-lint to v1.46.1 (developers should update to this version)
 * update `google.golang.org/grpc` to v1.46.0
 * `ctclient` tool now uses Cobra for better CLI experience (#901).
 * #800: Remove dependency from `ratelimit`.
 * #927: Add read-only mode to CTFE config.

## v1.1.2

[Published 2021-09-21](https://github.com/google/certificate-transparency-go/releases/tag/v1.1.2)

### CTFE

 * Removed the `-by_range` flag.

### Updated dependencies

 * Trillian from v1.3.11 to v1.4.0
 * protobuf to v2

## v1.1.1

[Published 2020-10-06](https://github.com/google/certificate-transparency-go/releases/tag/v1.1.1)

### Tools

#### CT Hammer

Added a flag (--strict_sth_consistency_size) which when set to true enforces the current behaviour of only request consistency proofs between tree sizes for which the hammer has seen valid STHs.
When setting this flag to false, if no two usable STHs are available the hammer will attempt to request a consistency proof between the latest STH it's seen and a random smaller (but > 0) tree size.


### CTFE

#### Caching

The CTFE now includes a Cache-Control header in responses containing purely
immutable data, e.g. those for get-entries and get-proof-by-hash. This allows
clients and proxies to cache these responses for up to 24 hours.

#### EKU Filtering

> :warning: **It is not yet recommended to enable this option in a production CT Log!**

CTFE now supports filtering logging submissions by leaf certificate EKU.
This is enabled by adding an extKeyUsage list to a log's stanza in the
config file.

The format is a list of strings corresponding to the supported golang x509 EKUs:
  |Config string               | Extended Key Usage                     |
  |----------------------------|----------------------------------------|
  |`Any`                       |  ExtKeyUsageAny                        |
  |`ServerAuth`                |  ExtKeyUsageServerAuth                 |
  |`ClientAuth`                |  ExtKeyUsageClientAuth                 |
  |`CodeSigning`               |  ExtKeyUsageCodeSigning                |
  |`EmailProtection`           |  ExtKeyUsageEmailProtection            |
  |`IPSECEndSystem`            |  ExtKeyUsageIPSECEndSystem             |
  |`IPSECTunnel`               |  ExtKeyUsageIPSECTunnel                |
  |`IPSECUser`                 |  ExtKeyUsageIPSECUser                  |
  |`TimeStamping`              |  ExtKeyUsageTimeStamping               |
  |`OCSPSigning`               |  ExtKeyUsageOCSPSigning                |
  |`MicrosoftServerGatedCrypto`|  ExtKeyUsageMicrosoftServerGatedCrypto |
  |`NetscapeServerGatedCrypto` |  ExtKeyUsageNetscapeServerGatedCrypto  |

When an extKeyUsage list is specified, the CT Log will reject logging
submissions for leaf certificates that do not contain an EKU present in this
list.

When enabled, EKU filtering is only performed at the leaf level (i.e. there is
no 'nested' EKU filtering performed).

If no list is specified, or the list contains an `Any` entry, no EKU
filtering will be performed.

#### GetEntries
Calls to `get-entries` which are at (or above) the maximum permitted number of
entries whose `start` parameter does not fall on a multiple of the maximum
permitted number of entries, will have their responses truncated such that
subsequent requests will align with this boundary.
This is intended to coerce callers of `get-entries` into all using the same
`start` and `end` parameters and thereby increase the cachability of
these requests.

e.g.:

<pre>
Old behaviour:
             1         2         3
             0         0         0
Entries>-----|---------|---------|----...
Client A -------|---------|----------|...
Client B --|--------|---------|-------...
           ^        ^         ^
           `--------`---------`---- requests

With coercion (max batch = 10 entries):
             1         2         3
             0         0         0
Entries>-----|---------|---------|----...
Client A ----X---------|---------|...
Client B --|-X---------|---------|-------...
             ^
             `-- Requests truncated
</pre>

This behaviour can be disabled by setting the `--align_getentries`
flag to false.

#### Flags

The `ct_server` binary changed the default of these flags:

-   `by_range` - Now defaults to `true`

The `ct_server` binary added the following flags:
-   `align_getentries` - See GetEntries section above for details

Added `backend` flag to `migrillian`, which now replaces the deprecated
"backend" feature of Migrillian configs.

#### FixedBackendResolver Replaced

This was previously used in situations where a comma separated list of
backends was provided in the `rpcBackend` flag rather than a single value.

It has been replaced by equivalent functionality using a newer gRPC API.
However this support was only intended for use in integration tests. In
production we recommend the use of etcd or a gRPC load balancer.

### LogList

Log list tools updated to use the correct v2 URL (from v2_beta previously).

### Libraries

#### x509 fork

Merged upstream Go 1.13 and Go 1.14 changes (with the exception
of https://github.com/golang/go/commit/14521198679e, to allow
old certs using a malformed root still to be logged).

#### asn1 fork

Merged upstream Go 1.14 changes.

#### ctutil

Added VerifySCTWithVerifier() to verify SCTs using a given ct.SignatureVerifier.

### Configuration Files

Configuration files that previously had to be text-encoded Protobuf messages can
now alternatively be binary-encoded instead.

### JSONClient

- `PostAndParseWithRetry` error logging now includes log URI in messages.

### Minimal Gossip Example

All the code for this, except for the x509ext package, has been moved over
to the [trillian-examples](https://github.com/google/trillian-examples) repository.

This keeps the code together and removes a circular dependency between the
two repositories. The package layout and structure remains the same so
updating should just mean changing any relevant import paths.

### Dependencies

A circular dependency on the [monologue](https://github.com/google/monologue) repository has been removed.

A circular dependency on the [trillian-examples](https://github.com/google/trillian-examples) repository has been removed.

The version of trillian in use has been updated to 1.3.11. This has required
various other dependency updates including gRPC and protobuf. This code now
uses the v2 proto API. The Travis tests now expect the 3.11.4 version of
protoc.

The version of etcd in use has been switched to the one from `go.etcd.io`.

Most of the above changes are to align versions more closely with the ones
used in the trillian repository.

## v1.1.0

Published 2019-11-14 15:00:00 +0000 UTC

### CTFE

The `reject_expired` and `reject_unexpired` configuration fields for the CTFE
have been changed so that their behaviour reflects their name:

-   `reject_expired` only rejects expired certificates (i.e. it now allows
    not-yet-valid certificates).
-   `reject_unexpired` only allows expired certificates (i.e. it now rejects
    not-yet-valid certificates).

A `reject_extensions` configuration field for the CTFE was added, this allows
submissions to be rejected if they contain an extension with any of the
specified OIDs.

A `frozen_sth` configuration field for the CTFE was added. This STH will be
served permanently. It must be signed by the log's private key.

A `/healthz` URL has been added which responds with HTTP 200 OK and the string
"ok" when the server is up.

#### Flags

The `ct_server` binary has these new flags:

-   `mask_internal_errors` - Removes error strings from HTTP 500 responses
    (Internal Server Error)

Removed default values for `--metrics_endpoint` and `--log_rpc_server` flags.
This makes it easier to get the documented "unset" behaviour.

#### Metrics

The CTFE exports these new metrics:

-   `is_mirror` - set to 1 for mirror logs (copies of logs hosted elsewhere)
-   `frozen_sth_timestamp` - time of the frozen Signed Tree Head in milliseconds
    since the epoch

#### Kubernetes

Updated prometheus-to-sd to v0.5.2.

A dedicated node pool is no longer required by the Kubernetes manifests.

### Log Lists

A new package has been created for parsing, searching and creating JSON log
lists compatible with the
[v2 schema](http://www.gstatic.com/ct/log_list/v2_beta/log_list_schema.json):
`github.com/google/certificate-transparency-go/loglist2`.

### Docker Images

Our Docker images have been updated to use Go 1.11 and
[Distroless base images](https://github.com/GoogleContainerTools/distroless).

The CTFE Docker image now sets `ENTRYPOINT`.

### Utilities / Libraries

#### jsonclient

The `jsonclient` package now copes with empty HTTP responses. The user-agent
header it sends can now be specified.

#### x509 and asn1 forks

Merged upstream changes from Go 1.12 into the `asn1` and `x509` packages.

Added a "lax" tag to `asn1` that applies recursively and makes some checks more
relaxed:

-   parsePrintableString() copes with invalid PrintableString contents, e.g. use
    of tagPrintableString when the string data is really ISO8859-1.
-   checkInteger() allows integers that are not minimally encoded (and so are
    not correct DER).
-   OIDs are allowed to be empty.

The following `x509` functions will now return `x509.NonFatalErrors` if ASN.1
parsing fails in strict mode but succeeds in lax mode. Previously, they only
attempted strict mode parsing.

-   `x509.ParseTBSCertificate()`
-   `x509.ParseCertificate()`
-   `x509.ParseCertificates()`

The `x509` package will now treat a negative RSA modulus as a non-fatal error.

The `x509` package now supports RSASES-OAEP and Ed25519 keys.

#### ctclient

The `ctclient` tool now defaults to using
[all_logs_list.json](https://www.gstatic.com/ct/log_list/all_logs_list.json)
instead of [log_list.json](https://www.gstatic.com/ct/log_list/log_list.json).
This can be overridden using the `--log_list` flag.

It can now perform inclusion checks on pre-certificates.

It has these new commands:

-   `bisect` - Finds a log entry given a timestamp.

It has these new flags:

-   `--chain` - Displays the entire certificate chain
-   `--dns_server` - The DNS server to direct queries to (system resolver by
    default)
-   `--skip_https_verify` - Skips verification of the HTTPS connection
-   `--timestamp` - Timestamp to use for `bisect` and `inclusion` commands (for
    `inclusion`, only if --leaf_hash is not used)

It now accepts hex or base64-encoded strings for the `--tree_hash`,
`--prev_hash` and `--leaf_hash` flags.

#### certcheck

The `certcheck` tool has these new flags:

-   `--check_time` - Check current validity of certificate (replaces
    `--timecheck`)
-   `--check_name` - Check validity of certificate name
-   `--check_eku` - Check validity of EKU nesting
-   `--check_path_len` - Check validity of path length constraint
-   `--check_name_constraint` - Check name constraints
-   `--check_unknown_critical_exts` - Check for unknown critical extensions
    (replaces `--ignore_unknown_critical_exts`)
-   `--strict` - Set non-zero exit code for non-fatal errors in parsing

#### sctcheck

The `sctcheck` tool has these new flags:

-   `--check_inclusion` - Checks that the SCT was honoured (i.e. the
    corresponding certificate was included in the issuing CT log)

#### ct_hammer

The `ct_hammer` tool has these new flags:

-   `--duplicate_chance` - Allows setting the probability of the hammer sending
    a duplicate submission.

## v1.0.21 - CTFE Logging / Path Options. Mirroring. RPKI. Non Fatal X.509 error improvements

Published 2018-08-20 10:11:04 +0000 UTC

### CTFE

`CTFE` no longer prints certificate chains as long byte strings in messages when handler errors occur. This was obscuring the reason for the failure and wasn't particularly useful.

`CTFE` now has a global log URL path prefix flag and a configuration proto for a log specific path. The latter should help for various migration strategies if existing C++ server logs are going to be converted to run on the new code.

### Mirroring

More progress has been made on log mirroring. We believe that it's now at the point where testing can begin.

### Utilities / Libraries

The `certcheck` and `ct_hammer` utilities have received more enhancements.

`x509` and `x509util` now support Subject Information Access and additional extensions for [RPKI / RFC 3779](https://www.ietf.org/rfc/rfc3779.txt).

`scanner` / `fixchain` and some other command line utilities now have better handling of non-fatal errors.

Commit [3629d6846518309d22c16fee15d1007262a459d2](https://api.github.com/repos/google/certificate-transparency-go/commits/3629d6846518309d22c16fee15d1007262a459d2) Download [zip](https://api.github.com/repos/google/certificate-transparency-go/zipball/v1.0.21)

## v1.0.20 - Minimal Gossip / Go 1.11 Fix / Utility Improvements

Published 2018-07-05 09:21:34 +0000 UTC

Enhancements have been made to various utilities including `scanner`, `sctcheck`, `loglist` and `x509util`.

The `allow_verification_with_non_compliant_keys` flag has been removed from `signatures.go`.

An implementation of Gossip has been added. See the `gossip/minimal` package for more information.

An X.509 compatibility issue for Go 1.11 has been fixed. This should be backwards compatible with 1.10.

Commit [37a384cd035e722ea46e55029093e26687138edf](https://api.github.com/repos/google/certificate-transparency-go/commits/37a384cd035e722ea46e55029093e26687138edf) Download [zip](https://api.github.com/repos/google/certificate-transparency-go/zipball/v1.0.20)

## v1.0.19 - CTFE User Quota

Published 2018-06-01 13:51:52 +0000 UTC

CTFE now supports Trillian Log's explicit quota API; quota can be requested based on the remote user's IP, as well as per-issuing certificate in submitted chains.

Commit [8736a411b4ff214ea20687e46c2b67d66ebd83fc](https://api.github.com/repos/google/certificate-transparency-go/commits/8736a411b4ff214ea20687e46c2b67d66ebd83fc) Download [zip](https://api.github.com/repos/google/certificate-transparency-go/zipball/v1.0.19)

## v1.0.18 - Adding Migration Tool / Client Additions / K8 Config

Published 2018-06-01 14:28:20 +0000 UTC

Work on a log migration tool (Migrillian) is in progress. This is not yet ready for production use but will provide features for mirroring and migrating logs.

The `RequestLog` API allows for logging of SCTs when they are issued by CTFE.

The CT Go client now supports `GetEntryAndProof`. Utilities have been switched over to use the `glog` package.

Commit [77abf2dac5410a62c04ac1c662c6d0fa54afc2dc](https://api.github.com/repos/google/certificate-transparency-go/commits/77abf2dac5410a62c04ac1c662c6d0fa54afc2dc) Download [zip](https://api.github.com/repos/google/certificate-transparency-go/zipball/v1.0.18)

## v1.0.17 - Merkle verification / Tracing / Demo script / CORS

Published 2018-06-01 14:25:16 +0000 UTC

Now uses Merkle Tree verification from Trillian.

The CT server now supports CORS.

Request tracing added using OpenCensus. For GCE / K8 it just requires the flag to be enabled to export traces to Stackdriver. Other environments may differ.

A demo script was added that goes through setting up a simple deployment suitable for development / demo purposes. This may be useful for those new to the project.

Commit [3c3d22ce946447d047a03228ebb4a41e3e4eb15b](https://api.github.com/repos/google/certificate-transparency-go/commits/3c3d22ce946447d047a03228ebb4a41e3e4eb15b) Download [zip](https://api.github.com/repos/google/certificate-transparency-go/zipball/v1.0.17)

## v1.0.16 - Lifecycle test / Go 1.10.1

Published 2018-06-01 14:22:23 +0000 UTC

An integration test was added that goes through a create / drain queue / freeze lifecycle for a log.

Changes to `x509` were merged from Go 1.10.1.

Commit [a72423d09b410b80673fd1135ba1022d04bac6cd](https://api.github.com/repos/google/certificate-transparency-go/commits/a72423d09b410b80673fd1135ba1022d04bac6cd) Download [zip](https://api.github.com/repos/google/certificate-transparency-go/zipball/v1.0.16)

## v1.0.15 - More control of verification, grpclb, stackdriver metrics

Published 2018-06-01 14:20:32 +0000 UTC

Facilities were added to the `x509` package to control whether verification checks are applied.

Log server requests are now balanced using `gRPClb`.

For Kubernetes, metrics can be published to Stackdriver monitoring.

Commit [684d6eee6092774e54d301ccad0ed61bc8d010c1](https://api.github.com/repos/google/certificate-transparency-go/commits/684d6eee6092774e54d301ccad0ed61bc8d010c1) Download [zip](https://api.github.com/repos/google/certificate-transparency-go/zipball/v1.0.15)

## v1.0.14 - SQLite Removed, LeafHashForLeaf

Published 2018-06-01 14:15:37 +0000 UTC

Support for SQLite was removed. This motivation was ongoing test flakiness caused by multi-user access. This database may work for an embedded scenario but is not suitable for use in a server environment.

A `LeafHashForLeaf` client API was added and is now used by the CT client and integration tests.

Commit [698cd6a661196db4b2e71437422178ffe8705006](https://api.github.com/repos/google/certificate-transparency-go/commits/698cd6a661196db4b2e71437422178ffe8705006) Download [zip](https://api.github.com/repos/google/certificate-transparency-go/zipball/v1.0.14)

## v1.0.13 - Crypto changes, util updates, sync with trillian repo, loglist verification

Published 2018-06-01 14:15:21 +0000 UTC

Some of our custom crypto package that were wrapping calls to the standard package have been removed and the base features used directly.

Updates were made to GCE ingress and health checks.

The log list utility can verify signatures.

Commit [480c3654a70c5383b9543ec784203030aedbd3a5](https://api.github.com/repos/google/certificate-transparency-go/commits/480c3654a70c5383b9543ec784203030aedbd3a5) Download [zip](https://api.github.com/repos/google/certificate-transparency-go/zipball/v1.0.13)

## v1.0.12 - Client / util updates & CTFE fixes

Published 2018-06-01 14:13:42 +0000 UTC

The CT client can now use a JSON loglist to find logs.

CTFE had a fix applied for preissued precerts.

A DNS client was added and CT client was extended to support DNS retrieval.

Commit [74c06c95e0b304a050a1c33764c8a01d653a16e3](https://api.github.com/repos/google/certificate-transparency-go/commits/74c06c95e0b304a050a1c33764c8a01d653a16e3) Download [zip](https://api.github.com/repos/google/certificate-transparency-go/zipball/v1.0.12)

## v1.0.11 - Kubernetes CI / Integration fixes

Published 2018-06-01 14:12:18 +0000 UTC

Updates to Kubernetes configs, mostly related to running a CI instance.

Commit [0856acca7e0ab7f082ae83a1fbb5d21160962efc](https://api.github.com/repos/google/certificate-transparency-go/commits/0856acca7e0ab7f082ae83a1fbb5d21160962efc) Download [zip](https://api.github.com/repos/google/certificate-transparency-go/zipball/v1.0.11)

## v1.0.10 - More scanner, x509, utility and client fixes. CTFE updates

Published 2018-06-01 14:09:47 +0000 UTC

The CT client was using the wrong protobuffer library package. To guard against this in future a check has been added to our lint config.

The `x509` and `asn1` packages have had upstream fixes applied from Go 1.10rc1.

Commit [1bec4527572c443752ad4f2830bef88be0533236](https://api.github.com/repos/google/certificate-transparency-go/commits/1bec4527572c443752ad4f2830bef88be0533236) Download [zip](https://api.github.com/repos/google/certificate-transparency-go/zipball/v1.0.10)

## v1.0.9 - Scanner, x509, utility and client fixes

Published 2018-06-01 14:11:13 +0000 UTC

The `scanner` utility now displays throughput stats.

Build instructions and README files were updated.

The `certcheck` utility can be told to ignore unknown critical X.509 extensions.

Commit [c06833528d04a94eed0c775104d1107bab9ae17c](https://api.github.com/repos/google/certificate-transparency-go/commits/c06833528d04a94eed0c775104d1107bab9ae17c) Download [zip](https://api.github.com/repos/google/certificate-transparency-go/zipball/v1.0.9)

## v1.0.8 - Client fixes, align with trillian repo

Published 2018-06-01 14:06:44 +0000 UTC



Commit [e8b02c60f294b503dbb67de0868143f5d4935e56](https://api.github.com/repos/google/certificate-transparency-go/commits/e8b02c60f294b503dbb67de0868143f5d4935e56) Download [zip](https://api.github.com/repos/google/certificate-transparency-go/zipball/v1.0.8)

## v1.0.7 - CTFE fixes

Published 2018-06-01 14:06:13 +0000 UTC

An issue was fixed with CTFE signature caching. In an unlikely set of circumstances this could lead to log mis-operation. While the chances of this are small, we recommend that versions prior to this one are not deployed.

Commit [52c0590bd3b4b80c5497005b0f47e10557425eeb](https://api.github.com/repos/google/certificate-transparency-go/commits/52c0590bd3b4b80c5497005b0f47e10557425eeb) Download [zip](https://api.github.com/repos/google/certificate-transparency-go/zipball/v1.0.7)

## v1.0.6 - crlcheck improvements / other fixes

Published 2018-06-01 14:04:22 +0000 UTC

The `crlcheck` utility has had several fixes and enhancements. Additionally the `hammer` now supports temporal logs.

Commit [3955e4a00c42e83ff17ce25003976159c5d0f0f9](https://api.github.com/repos/google/certificate-transparency-go/commits/3955e4a00c42e83ff17ce25003976159c5d0f0f9) Download [zip](https://api.github.com/repos/google/certificate-transparency-go/zipball/v1.0.6)

## v1.0.5 - X509 and asn1 fixes

Published 2018-06-01 14:02:58 +0000 UTC

This release is mostly fixes to the `x509` and `asn1` packages. Some command line utilties were also updated.

Commit [ae40d07cce12f1227c6e658e61c9dddb7646f97b](https://api.github.com/repos/google/certificate-transparency-go/commits/ae40d07cce12f1227c6e658e61c9dddb7646f97b) Download [zip](https://api.github.com/repos/google/certificate-transparency-go/zipball/v1.0.5)

## v1.0.4 - Multi log backend configs

Published 2018-06-01 14:02:07 +0000 UTC

Support was added to allow CTFE to use multiple backends, each serving a distinct set of logs. It allows for e.g. regional backend deployment with common frontend servers.

Commit [62023ed90b41fa40854957b5dec7d9d73594723f](https://api.github.com/repos/google/certificate-transparency-go/commits/62023ed90b41fa40854957b5dec7d9d73594723f) Download [zip](https://api.github.com/repos/google/certificate-transparency-go/zipball/v1.0.4)

## v1.0.3 - Hammer updates, use standard context

Published 2018-06-01 14:01:11 +0000 UTC

After the Go 1.9 migration references to anything other than the standard `context` package have been removed. This is the only one that should be used from now on.

Commit [b28beed8b9aceacc705e0ff4a11d435a310e3d97](https://api.github.com/repos/google/certificate-transparency-go/commits/b28beed8b9aceacc705e0ff4a11d435a310e3d97) Download [zip](https://api.github.com/repos/google/certificate-transparency-go/zipball/v1.0.3)

## v1.0.2 - Go 1.9

Published 2018-06-01 14:00:00 +0000 UTC

Go 1.9 is now required to build the code.

Commit [3aed33d672ee43f04b1e8a00b25ca3e2e2e74309](https://api.github.com/repos/google/certificate-transparency-go/commits/3aed33d672ee43f04b1e8a00b25ca3e2e2e74309) Download [zip](https://api.github.com/repos/google/certificate-transparency-go/zipball/v1.0.2)

## v1.0.1 - Hammer and client improvements

Published 2018-06-01 13:59:29 +0000 UTC



Commit [c28796cc21776667fb05d6300e32d9517be96515](https://api.github.com/repos/google/certificate-transparency-go/commits/c28796cc21776667fb05d6300e32d9517be96515) Download [zip](https://api.github.com/repos/google/certificate-transparency-go/zipball/v1.0.1)

## v1.0 - First Trillian CT Release

Published 2018-06-01 13:59:00 +0000 UTC

This is the point that corresponds to the 1.0 release in the trillian repo.

Commit [abb79e468b6f3bbd48d1ab0c9e68febf80d52c4d](https://api.github.com/repos/google/certificate-transparency-go/commits/abb79e468b6f3bbd48d1ab0c9e68febf80d52c4d) Download [zip](https://api.github.com/repos/google/certificate-transparency-go/zipball/v1.0)<|MERGE_RESOLUTION|>--- conflicted
+++ resolved
@@ -2,11 +2,9 @@
 
 ## HEAD
 
-<<<<<<< HEAD
 ### Chrome CT Policy Update
  * #906: Update chromepolicy.go to follow the updated Chrome CT policy.
  
-=======
 ## v1.1.6
 
 ## Dependency update
@@ -14,7 +12,6 @@
  * Bump Trillian to v1.5.2
  * Bump Prometheus to v0.43.1
 
->>>>>>> 55b99fcb
 ## v1.1.5
 
 ### Public/Private Key Consistency
