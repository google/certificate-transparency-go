--- conflicted
+++ resolved
@@ -2,16 +2,14 @@
 
 ## HEAD
 
-<<<<<<< HEAD
-### Root compatibility checking
+### Submission proxy: Root compatibility checking
 
 * Adds the ability for a CT client to disable root compatibile checking: https://github.com/google/certificate-transparency-go/pull/1258
-=======
+
 ## v1.1.8
 
 * Recommended Go version for development: 1.21
   * Using a different version can lead to presubmits failing due to unexpected diffs.
->>>>>>> 7f1bd999
 
 ### Add support for AIX
 
